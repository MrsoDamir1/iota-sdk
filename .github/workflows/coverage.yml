name: Test coverage

on:
  push:
<<<<<<< HEAD
    branches: [develop, production, "2.0"]
=======
    branches: [develop, staging]
>>>>>>> 9cc5e56e
    paths:
      - ".cargo/config.toml"
      - ".github/workflows/coverage.yml"
      - ".github/actions/**"
      - "coverage.sh"
      - "**.rs" # Include all rust files
      - "**Cargo.toml" # Include all Cargo.toml files
      - "**Cargo.lock" # Include all Cargo.lock files
      - "!**/bindings/**" # Exclude all bindings
      - "!cli/**" # Exclude CLI
  workflow_dispatch:

concurrency:
  group: ${{ github.workflow }}-${{ github.ref }}
  cancel-in-progress: true

jobs:
  collect-coverage:
    runs-on: ubuntu-latest

    steps:
      - uses: actions/checkout@v3

      - name: Install Protoc
        uses: arduino/setup-protoc@v1
        with:
          repo-token: ${{ secrets.GITHUB_TOKEN }}

      - name: Set up Rust
        uses: ./.github/actions/setup-rust
        with:
          toolchain: nightly
          components: llvm-tools-preview

      - name: Install required packages (Ubuntu)
        run: |
          sudo apt-get update
          sudo apt-get install libudev-dev libusb-1.0-0-dev

      - name: Install llvm-cov
        uses: taiki-e/install-action@cargo-llvm-cov

      - name: Install nextest
        uses: taiki-e/install-action@nextest

      # - name: Start private tangle
      #   uses: "./.github/actions/private-tangle/setup"

      - name: Start ledger nano
        uses: "./.github/actions/ledger-nano"

      # TODO add `--run-ignored all` again
      - name: Collect coverage data
        run: cargo ci-coverage

      # - name: Tear down private tangle
      #   if: always()
      #   uses: "./.github/actions/private-tangle/tear-down"

      - name: Upload coverage data to Coveralls
        uses: coverallsapp/github-action@v2.2.1
        with:
          github-token: ${{ secrets.GITHUB_TOKEN }}
          flag-name: Unit<|MERGE_RESOLUTION|>--- conflicted
+++ resolved
@@ -2,11 +2,7 @@
 
 on:
   push:
-<<<<<<< HEAD
-    branches: [develop, production, "2.0"]
-=======
-    branches: [develop, staging]
->>>>>>> 9cc5e56e
+    branches: [develop, staging, "2.0"]
     paths:
       - ".cargo/config.toml"
       - ".github/workflows/coverage.yml"
