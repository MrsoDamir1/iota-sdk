--- conflicted
+++ resolved
@@ -28,125 +28,61 @@
 //       to generate addresses for different bip // paths. let coin_type =
 //       self.bip_path().await.ok_or(Error::MissingBipPath)?.coin_type;
 
-<<<<<<< HEAD
-//         let address = match &*self.secret_manager.read().await {
-//             #[cfg(feature = "ledger_nano")]
-//             SecretManager::LedgerNano(ledger_nano) => {
-//                 // If we don't sync, then we want to display the prompt on the ledger with the address. But the user
-//                 // needs to have it visible on the computer first, so we need to generate it without the
-//                 // prompt first
-//                 if options.as_ref().map_or(false, |o| o.ledger_nano_prompt) {
-//                     #[cfg(feature = "events")]
-//                     {
-//                         let changed_options = options.map(|mut options| {
-//                             // Change options so ledger will not show the prompt the first time
-//                             options.ledger_nano_prompt = false;
-//                             options
-//                         });
-//                         // Generate without prompt to be able to display it
-//                         let address = ledger_nano
-//                             .generate_ed25519_addresses(
-//                                 coin_type,
-//                                 account_index,
-//                                 address_index..address_index + 1,
-//                                 changed_options,
-//                             )
-//                             .await?;
+// let address = match &*self.secret_manager.read().await {
+//     #[cfg(feature = "ledger_nano")]
+//     SecretManager::LedgerNano(ledger_nano) => {
+//         // If we don't sync, then we want to display the prompt on the ledger with the address. But the user
+//         // needs to have it visible on the computer first, so we need to generate it without the
+//         // prompt first
+//         let options = options.into();
+//         #[cfg(feature = "events")]
+//         if options.as_ref().map_or(false, |o| o.ledger_nano_prompt) {
+//             let changed_options = options.map(|mut options| {
+//                 // Change options so ledger will not show the prompt the first time
+//                 options.ledger_nano_prompt = false;
+//                 options
+//             });
+//             // Generate without prompt to be able to display it
+//             let address = ledger_nano
+//                 .generate_ed25519_addresses(
+//                     coin_type,
+//                     account_index,
+//                     address_index..address_index + 1,
+//                     changed_options,
+//                 )
+//                 .await?;
 
-//                         let bech32_hrp = self.bech32_hrp().await;
+//             let bech32_hrp = self.bech32_hrp().await;
 
-//                         self.emit(WalletEvent::LedgerAddressGeneration(AddressData {
-//                             address: address[0].to_bech32(bech32_hrp),
-//                         }))
-//                         .await;
-//                     }
-
-//                     // Generate with prompt so the user can verify
-//                     ledger_nano
-//                         .generate_ed25519_addresses(coin_type, account_index, address_index..address_index + 1,
-// options)                         .await?
-//                 } else {
-//                     ledger_nano
-//                         .generate_ed25519_addresses(coin_type, account_index, address_index..address_index + 1,
-// options)                         .await?
-//                 }
-//             }
-//             #[cfg(feature = "stronghold")]
-//             SecretManager::Stronghold(stronghold) => {
-//                 stronghold
-//                     .generate_ed25519_addresses(coin_type, account_index, address_index..address_index + 1, options)
-//                     .await?
-//             }
-//             SecretManager::Mnemonic(mnemonic) => {
-//                 mnemonic
-//                     .generate_ed25519_addresses(coin_type, account_index, address_index..address_index + 1, options)
-//                     .await?
-//             }
-//             #[cfg(feature = "private_key_secret_manager")]
-//             SecretManager::PrivateKey(private_key) => {
-//                 private_key
-//                     .generate_ed25519_addresses(coin_type, account_index, address_index..address_index + 1, options)
-//                     .await?
-//             }
-//             SecretManager::Placeholder => return Err(crate::client::Error::PlaceholderSecretManager.into()),
-//         };
-=======
-        let address = match &*self.secret_manager.read().await {
-            #[cfg(feature = "ledger_nano")]
-            SecretManager::LedgerNano(ledger_nano) => {
-                // If we don't sync, then we want to display the prompt on the ledger with the address. But the user
-                // needs to have it visible on the computer first, so we need to generate it without the
-                // prompt first
-                let options = options.into();
-                #[cfg(feature = "events")]
-                if options.as_ref().map_or(false, |o| o.ledger_nano_prompt) {
-                    let changed_options = options.map(|mut options| {
-                        // Change options so ledger will not show the prompt the first time
-                        options.ledger_nano_prompt = false;
-                        options
-                    });
-                    // Generate without prompt to be able to display it
-                    let address = ledger_nano
-                        .generate_ed25519_addresses(
-                            coin_type,
-                            account_index,
-                            address_index..address_index + 1,
-                            changed_options,
-                        )
-                        .await?;
-
-                    let bech32_hrp = self.bech32_hrp().await;
-
-                    self.emit(WalletEvent::LedgerAddressGeneration(AddressData {
-                        address: address[0].to_bech32(bech32_hrp),
-                    }))
-                    .await;
-                }
-                // Generate with prompt so the user can verify
-                ledger_nano
-                    .generate_ed25519_addresses(coin_type, account_index, address_index..address_index + 1, options)
-                    .await?
-            }
-            #[cfg(feature = "stronghold")]
-            SecretManager::Stronghold(stronghold) => {
-                stronghold
-                    .generate_ed25519_addresses(coin_type, account_index, address_index..address_index + 1, options)
-                    .await?
-            }
-            SecretManager::Mnemonic(mnemonic) => {
-                mnemonic
-                    .generate_ed25519_addresses(coin_type, account_index, address_index..address_index + 1, options)
-                    .await?
-            }
-            #[cfg(feature = "private_key_secret_manager")]
-            SecretManager::PrivateKey(private_key) => {
-                private_key
-                    .generate_ed25519_addresses(coin_type, account_index, address_index..address_index + 1, options)
-                    .await?
-            }
-            SecretManager::Placeholder => return Err(crate::client::Error::PlaceholderSecretManager.into()),
-        };
->>>>>>> 4374ef02
+//             self.emit(WalletEvent::LedgerAddressGeneration(AddressData {
+//                 address: address[0].to_bech32(bech32_hrp),
+//             }))
+//             .await;
+//         }
+//         // Generate with prompt so the user can verify
+//         ledger_nano
+//             .generate_ed25519_addresses(coin_type, account_index, address_index..address_index + 1, options)
+//             .await?
+//     }
+//     #[cfg(feature = "stronghold")]
+//     SecretManager::Stronghold(stronghold) => {
+//         stronghold
+//             .generate_ed25519_addresses(coin_type, account_index, address_index..address_index + 1, options)
+//             .await?
+//     }
+//     SecretManager::Mnemonic(mnemonic) => {
+//         mnemonic
+//             .generate_ed25519_addresses(coin_type, account_index, address_index..address_index + 1, options)
+//             .await?
+//     }
+//     #[cfg(feature = "private_key_secret_manager")]
+//     SecretManager::PrivateKey(private_key) => {
+//         private_key
+//             .generate_ed25519_addresses(coin_type, account_index, address_index..address_index + 1, options)
+//             .await?
+//     }
+//     SecretManager::Placeholder => return Err(crate::client::Error::PlaceholderSecretManager.into()),
+// };
 
 //         Ok(*address
 //             .first()
