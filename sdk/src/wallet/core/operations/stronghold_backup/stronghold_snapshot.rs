--- conflicted
+++ resolved
@@ -8,20 +8,11 @@
     types::TryFromDto,
     wallet::{
         account::{AccountDetails, AccountDetailsDto},
-<<<<<<< HEAD
         migration::{latest_backup_migration_version, migrate, MIGRATION_VERSION_KEY},
-        ClientOptions, Wallet,
-=======
-        migration::{
-            chrysalis::{migrate_from_chrysalis_data, to_chrysalis_key, CHRYSALIS_STORAGE_KEY},
-            latest_backup_migration_version, migrate, MigrationData, MIGRATION_VERSION_KEY,
-        },
         ClientOptions, Error as WalletError, Wallet,
->>>>>>> 59929bfb
     },
 };
 
-pub(crate) const WALLET_INDEXATION_KEY: &str = "iota-wallet-account-manager";
 pub(crate) const CLIENT_OPTIONS_KEY: &str = "client_options";
 pub(crate) const COIN_TYPE_KEY: &str = "coin_type";
 pub(crate) const SECRET_MANAGER_KEY: &str = "secret_manager";
@@ -99,118 +90,4 @@
         .transpose()?;
 
     Ok((client_options, coin_type, restored_secret_manager, restored_accounts))
-<<<<<<< HEAD
-=======
-}
-
-pub(crate) async fn migrate_snapshot_from_chrysalis_to_stardust(
-    stronghold_adapter: &StrongholdAdapter,
-) -> crate::wallet::Result<Option<HashMap<String, String>>> {
-    log::debug!("migrate_snapshot_from_chrysalis_to_stardust");
-
-    let stronghold = stronghold_adapter.inner().await;
-    let stronghold_client = match stronghold.load_client(b"iota-wallet-records") {
-        Ok(client) => client,
-        // `iota-wallet-records` was only used in chrysalis
-        Err(iota_stronghold::ClientError::ClientDataNotPresent) => return Ok(None),
-        Err(e) => {
-            return Err(WalletError::Client(Box::new(ClientError::Stronghold(e.into()))));
-        }
-    };
-
-    let stronghold_store = stronghold_client.store();
-    let keys = stronghold_store
-        .keys()
-        .map_err(|e| WalletError::Client(Box::new(ClientError::Stronghold(e.into()))))?;
-
-    let wallet_indexation_key = to_chrysalis_key(b"iota-wallet-account-indexation", true);
-    // check if snapshot contains chrysalis data
-    if !keys.iter().any(|k| k == &wallet_indexation_key) {
-        return Ok(None);
-    }
-
-    let mut chrysalis_data: HashMap<Vec<u8>, String> = HashMap::new();
-    for key in keys {
-        let value = stronghold_store
-            .get(&key)
-            .map_err(|e| WalletError::Client(Box::new(ClientError::Stronghold(e.into()))))?;
-
-        let value_utf8 =
-            String::from_utf8(value.unwrap()).map_err(|_| WalletError::Migration("invalid utf8".into()))?;
-
-        chrysalis_data.insert(key, value_utf8);
-    }
-    drop(stronghold_store);
-    drop(stronghold_client);
-    drop(stronghold);
-
-    let (new_accounts, secret_manager_dto) =
-        migrate_from_chrysalis_data(&chrysalis_data, Path::new("wallet.stronghold"), true)?;
-
-    // convert to string keys
-    let chrysalis_data_with_string_keys = chrysalis_data
-        .iter()
-        .map(|(k, v)| {
-            Ok((
-                // the key bytes are a hash in stronghold
-                prefix_hex::encode(k),
-                v.clone(),
-            ))
-        })
-        .collect::<crate::wallet::Result<HashMap<String, String>>>()?;
-
-    log::debug!(
-        "Chrysalis data: {}",
-        serde_json::to_string_pretty(&chrysalis_data_with_string_keys)?
-    );
-
-    // store chrysalis data in a new key
-    stronghold_adapter
-        .set(CHRYSALIS_STORAGE_KEY, &chrysalis_data_with_string_keys)
-        .await?;
-
-    stronghold_adapter
-        .set(
-            ACCOUNTS_KEY,
-            &new_accounts
-                .into_iter()
-                .map(serde_json::to_value)
-                .collect::<Result<Vec<serde_json::Value>, serde_json::Error>>()?,
-        )
-        .await?;
-
-    if let Some(secret_manager_dto) = secret_manager_dto {
-        // This is required for the secret manager to be loaded
-        stronghold_adapter
-            .set(
-                WALLET_INDEXATION_KEY,
-                format!("{{ \"coinType\": {IOTA_COIN_TYPE}}}").as_bytes(),
-            )
-            .await?;
-        stronghold_adapter
-            .set_bytes(SECRET_MANAGER_KEY, secret_manager_dto.as_bytes())
-            .await?;
-    }
-
-    // set db migration version
-    let migration_version = crate::wallet::migration::migrate_4::Migrate::version();
-    stronghold_adapter
-        .set(MIGRATION_VERSION_KEY, &migration_version)
-        .await?;
-
-    // Remove old entries
-    let stronghold = stronghold_adapter.inner().await;
-    let stronghold_client = stronghold
-        .get_client(b"iota-wallet-records")
-        .map_err(|e| WalletError::Client(Box::new(ClientError::Stronghold(e.into()))))?;
-    let stronghold_store = stronghold_client.store();
-
-    for key in chrysalis_data.keys() {
-        stronghold_store
-            .delete(key)
-            .map_err(|_| WalletError::Migration("couldn't delete old data".into()))?;
-    }
-
-    Ok(Some(chrysalis_data_with_string_keys))
->>>>>>> 59929bfb
 }