--- conflicted
+++ resolved
@@ -92,7 +92,6 @@
         tokio::sync::watch::Receiver<BackgroundSyncStatus>,
     ),
     pub(crate) client: Client,
-
     #[cfg(feature = "events")]
     pub(crate) event_emitter: tokio::sync::RwLock<EventEmitter>,
     #[cfg(feature = "storage")]
@@ -522,21 +521,6 @@
     }
 }
 
-<<<<<<< HEAD
-=======
-impl<S: SecretManage> Drop for Wallet<S> {
-    fn drop(&mut self) {
-        log::debug!("drop Wallet");
-    }
-}
-
-impl<S: SecretManage> Drop for WalletInner<S> {
-    fn drop(&mut self) {
-        log::debug!("drop WalletInner");
-    }
-}
-
->>>>>>> 4374ef02
 /// Dto for the wallet data.
 #[derive(Clone, Debug, PartialEq, Eq, Serialize, Deserialize)]
 #[serde(rename_all = "camelCase")]
