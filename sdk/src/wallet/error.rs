// Copyright 2021 IOTA Stiftung
// SPDX-License-Identifier: Apache-2.0

use std::fmt::Debug;

<<<<<<< HEAD
use serde::{
    ser::{SerializeMap, Serializer},
    Serialize,
};
=======
use crypto::keys::bip44::Bip44;
use serde::{ser::Serializer, Serialize};
>>>>>>> 6e49d6f1

use crate::types::block::{address::Bech32Address, payload::signed_transaction::TransactionId};

/// The wallet error type.
#[derive(Debug, thiserror::Error, strum::AsRefStr)]
#[strum(serialize_all = "camelCase")]
#[non_exhaustive]
pub enum Error {
    /// Errors during backup creation or restoring
    #[error("backup failed {0}")]
    Backup(&'static str),
    /// Error from block crate.
    #[error("{0}")]
    Block(Box<crate::types::block::Error>),
    /// Burning or melting failed
    #[error("burning or melting failed: {0}")]
    BurningOrMeltingFailed(String),
    /// Client error.
    #[error("`{0}`")]
    Client(Box<crate::client::Error>),
    /// BIP44 coin type mismatch
    #[error("public key options mismatch, new: {new:?}, previous: {old:?}")]
    PublicKeyOptionsMismatch {
        new: serde_json::Value,
        old: serde_json::Value,
    },
    /// Crypto.rs error
    #[error("{0}")]
    Crypto(#[from] crypto::Error),
    /// Custom input error
    #[error("custom input error {0}")]
    CustomInput(String),
    /// Insufficient funds to send transaction.
    #[error("address owns insufficient funds: {required} base unit required, but {available} base unit available")]
    InsufficientFunds { available: u64, required: u64 },
    /// Invalid event type.
    #[cfg(feature = "events")]
    #[cfg_attr(docsrs, doc(cfg(feature = "events")))]
    #[error("invalid event type: {0}")]
    InvalidEventType(u8),
    /// Invalid mnemonic error
    #[error("invalid mnemonic: {0}")]
    InvalidMnemonic(String),
    /// Invalid output kind.
    #[error("invalid output kind: {0}")]
    InvalidOutputKind(String),
    /// Invalid Voting Power
    #[cfg(feature = "participation")]
    #[cfg_attr(docsrs, doc(cfg(feature = "participation")))]
    #[error("invalid voting power")]
    InvalidVotingPower,
    /// IO error. (storage, backup, restore)
    #[error("`{0}`")]
    Io(#[from] std::io::Error),
    /// serde_json error.
    #[error("`{0}`")]
    Json(#[from] serde_json::error::Error),
    /// Error migrating storage or backup
    #[error("migration failed {0}")]
    Migration(String),
    /// Minting failed
    #[error("minting failed {0}")]
    MintingFailed(String),
    /// Missing BIP path.
    #[error("missing BIP path")]
    MissingBipPath,
    /// Missing parameter.
    #[error("missing parameter: {0}")]
    MissingParameter(&'static str),
    /// Nft not found in unspent outputs
    #[error("nft not found in unspent outputs")]
    NftNotFoundInUnspentOutputs,
    /// No outputs available for consolidating
    #[error(
        "nothing to consolidate: available outputs: {available_outputs}, consolidation threshold: {consolidation_threshold}"
    )]
    NoOutputsToConsolidate {
        /// The available outputs for consolidation.
        available_outputs: usize,
        /// The consolidation threshold.
        consolidation_threshold: usize,
    },
    /// Errors not covered by other variants.
    #[error(transparent)]
    Other(#[from] Box<dyn std::error::Error + Send + Sync>),
    /// Participation error
    #[cfg(feature = "participation")]
    #[cfg_attr(docsrs, doc(cfg(feature = "participation")))]
    #[error("participation error {0}")]
    Participation(#[from] crate::types::api::plugins::participation::error::Error),
    /// Storage access error.
    #[error("error accessing storage: {0}")]
    Storage(String),
    /// Can't use Wallet API because the storage is encrypted
    #[error("can't perform operation while storage is encrypted; use Wallet::set_storage_password to decrypt storage")]
    StorageIsEncrypted,
    /// Tokio task join error
    #[error("{0}")]
    TaskJoin(#[from] tokio::task::JoinError),
    /// Transaction not found
    #[error("transaction {0} not found")]
    TransactionNotFound(TransactionId),
    // TODO more precise error
    /// Voting error
    #[cfg(feature = "participation")]
    #[cfg_attr(docsrs, doc(cfg(feature = "participation")))]
    #[error("voting error {0}")]
    Voting(String),
    /// Address not the wallet address
    #[error("address {0} is not the wallet address")]
    WalletAddressMismatch(Bech32Address),
    /// Action requires the wallet to be Ed25519 address based
    #[error("tried to perform an action that requires the wallet to be Ed25519 address based")]
    NonEd25519Address,
    /// Implicit account not found.
    #[error("implicit account not found")]
    ImplicitAccountNotFound,
    /// Account not found.
    #[error("account not found")]
    AccountNotFound,
}

impl Error {
    pub fn other<E: 'static + std::error::Error + Send + Sync>(err: E) -> Self {
        Self::Other(Box::new(err) as _)
    }
}

// Serialize type with Display error
impl Serialize for Error {
    fn serialize<S>(&self, serializer: S) -> Result<S::Ok, S::Error>
    where
        S: Serializer,
    {
        #[derive(Serialize)]
        struct ErrorDto {
            #[serde(rename = "type")]
            kind: String,
            error: String,
        }

        ErrorDto {
            kind: self.as_ref().to_owned(),
            error: self.to_string(),
        }
        .serialize(serializer)
    }
}

impl From<crate::types::block::Error> for Error {
    fn from(error: crate::types::block::Error) -> Self {
        Self::Block(Box::new(error))
    }
}

impl From<crate::client::Error> for Error {
    fn from(error: crate::client::Error) -> Self {
        Self::Client(Box::new(error))
    }
}

impl From<crate::client::api::input_selection::Error> for Error {
    fn from(error: crate::client::api::input_selection::Error) -> Self {
        // Map "same" error so it's easier to handle
        match error {
            crate::client::api::input_selection::Error::InsufficientAmount { found, required } => {
                Self::InsufficientFunds {
                    available: found,
                    required,
                }
            }
            _ => Self::Client(Box::new(crate::client::Error::InputSelection(error))),
        }
    }
}

#[cfg(feature = "stronghold")]
impl From<crate::client::stronghold::Error> for Error {
    fn from(error: crate::client::stronghold::Error) -> Self {
        Self::Client(Box::new(crate::client::Error::Stronghold(error)))
    }
}

#[cfg(feature = "ledger_nano")]
impl From<crate::client::secret::ledger_nano::Error> for Error {
    fn from(error: crate::client::secret::ledger_nano::Error) -> Self {
        Self::Client(Box::new(crate::client::Error::Ledger(error)))
    }
}

#[cfg(feature = "rocksdb")]
impl From<rocksdb::Error> for Error {
    fn from(error: rocksdb::Error) -> Self {
        Self::Storage(error.to_string())
    }
}<|MERGE_RESOLUTION|>--- conflicted
+++ resolved
@@ -3,15 +3,7 @@
 
 use std::fmt::Debug;
 
-<<<<<<< HEAD
-use serde::{
-    ser::{SerializeMap, Serializer},
-    Serialize,
-};
-=======
-use crypto::keys::bip44::Bip44;
 use serde::{ser::Serializer, Serialize};
->>>>>>> 6e49d6f1
 
 use crate::types::block::{address::Bech32Address, payload::signed_transaction::TransactionId};
 
