// Copyright 2021-2024 IOTA Stiftung
// SPDX-License-Identifier: Apache-2.0

use std::collections::{HashMap, HashSet};

use serde::{Deserialize, Serialize};

#[cfg(feature = "ledger_nano")]
use crate::client::secret::DowncastSecretManager;
use crate::{
    client::{api::PreparedTransactionData, secret::SecretManage},
    types::block::{
        address::{Address, Bech32Address},
        input::INPUT_COUNT_MAX,
        output::{MinimumOutputAmount, Output},
        slot::SlotIndex,
    },
    wallet::{
        constants::DEFAULT_OUTPUT_CONSOLIDATION_THRESHOLD,
        core::SecretData,
        operations::{helpers::time::can_output_be_unlocked_now, transaction::TransactionOptions},
        types::{OutputData, TransactionWithMetadata},
        RemainderValueStrategy, Result, Wallet,
    },
};

// Constants for the calculation of the amount of inputs we can use with a ledger nano
#[cfg(feature = "ledger_nano")]
const ESSENCE_SIZE_WITHOUT_IN_AND_OUTPUTS: usize = 49;
#[cfg(feature = "ledger_nano")]
// Input size in essence (35) + LedgerBIP32Index (8)
const INPUT_SIZE: usize = 43;
#[cfg(feature = "ledger_nano")]
const MIN_OUTPUT_SIZE_IN_ESSENCE: usize = 46;

#[cfg(feature = "ledger_nano")]
use crate::wallet::constants::DEFAULT_LEDGER_OUTPUT_CONSOLIDATION_THRESHOLD;

#[derive(Clone, Debug, Default, Serialize, Deserialize)]
#[serde(rename_all = "camelCase")]
pub struct ConsolidationParams {
    /// Ignores the output_threshold if set to `true`.
    force: bool,
    /// Consolidates if the output number is >= the output_threshold.
    output_threshold: Option<usize>,
    /// Address to which the consolidated output should be sent.
    target_address: Option<Bech32Address>,
}

impl ConsolidationParams {
    pub fn new() -> Self {
        Self::default()
    }

    pub fn with_force(mut self, force: bool) -> Self {
        self.force = force;
        self
    }

    pub fn with_output_threshold(mut self, output_threshold: impl Into<Option<usize>>) -> Self {
        self.output_threshold = output_threshold.into();
        self
    }

    pub fn with_target_address(mut self, target_address: impl Into<Option<Bech32Address>>) -> Self {
        self.target_address = target_address.into();
        self
    }
}

<<<<<<< HEAD
impl<T> Wallet<T> {
=======
impl<S: 'static + SecretManage> Wallet<S>
where
    crate::wallet::Error: From<S::Error>,
    crate::client::Error: From<S::Error>,
{
    /// Consolidates basic outputs from an account by sending them to a provided address or to an own address again if
    /// the output amount is >= the output_threshold. When `force` is set to `true`, the threshold is ignored. Only
    /// consolidates the amount of outputs that fit into a single transaction.
    pub async fn consolidate_outputs(&self, params: ConsolidationParams) -> Result<TransactionWithMetadata> {
        let prepared_transaction = self.prepare_consolidate_outputs(params).await?;
        let consolidation_tx = self
            .sign_and_submit_transaction(prepared_transaction, None, None)
            .await?;

        log::debug!(
            "[OUTPUT_CONSOLIDATION] consolidation transaction created: block_id: {:?} tx_id: {:?}",
            consolidation_tx.block_id,
            consolidation_tx.transaction_id
        );

        Ok(consolidation_tx)
    }

    /// Prepares the transaction for [Wallet::consolidate_outputs()].
    pub async fn prepare_consolidate_outputs(&self, params: ConsolidationParams) -> Result<PreparedTransactionData> {
        log::debug!("[OUTPUT_CONSOLIDATION] prepare consolidating outputs if needed");
        let wallet_address = self.data().await.address.clone();

        let outputs_to_consolidate = self.get_outputs_to_consolidate(&params).await?;

        let options = Some(TransactionOptions {
            custom_inputs: Some(outputs_to_consolidate.into_iter().map(|o| o.output_id).collect()),
            remainder_value_strategy: RemainderValueStrategy::CustomAddress(
                params
                    .target_address
                    .map(|bech32| bech32.into_inner())
                    .unwrap_or_else(|| wallet_address.into_inner()),
            ),
            ..Default::default()
        });

        self.prepare_transaction([], options).await
    }

    /// Determines whether an output should be consolidated or not.
>>>>>>> 7d32ae0b
    async fn should_consolidate_output(
        &self,
        output_data: &OutputData,
        slot_index: SlotIndex,
        wallet_address: &Address,
    ) -> Result<bool> {
        Ok(if let Output::Basic(basic_output) = &output_data.output {
            let protocol_parameters = self.client().get_protocol_parameters().await?;
            let unlock_conditions = basic_output.unlock_conditions();

            // Implicit account creation outputs shouldn't be consolidated.
            if basic_output.address().is_implicit_account_creation() {
                return Ok(false);
            }

            let is_time_locked = unlock_conditions.is_timelocked(slot_index, protocol_parameters.min_committable_age());
            if is_time_locked {
                // If the output is timelocked, then it cannot be consolidated.
                return Ok(false);
            }

            let has_storage_deposit_return = unlock_conditions.storage_deposit_return().is_some();
            let is_expired = unlock_conditions.is_expired(slot_index, protocol_parameters.committable_age_range());
            if is_expired.is_none() {
                // If the output is in a deadzone because of expiration, then it cannot be consolidated.
                return Ok(false);
            }
            if has_storage_deposit_return && is_expired == Some(false) {
                // If the output has not expired and must return a storage deposit, then it cannot be consolidated.
                return Ok(false);
            }

            can_output_be_unlocked_now(
                wallet_address,
                output_data,
                slot_index,
                protocol_parameters.committable_age_range(),
            )?
        } else {
            false
        })
    }
}

<<<<<<< HEAD
impl<S: 'static + SecretManage> Wallet<SecretData<S>> {
    /// Consolidates basic outputs with only an [AddressUnlockCondition] from an account by sending them to a provided
    /// address or to an own address again if the output amount is >= the output_threshold. When `force`
    /// is set to `true`, the threshold is ignored. Only consolidates the amount of outputs that fit into a single
    /// transaction.
    pub async fn consolidate_outputs(&self, params: ConsolidationParams) -> Result<TransactionWithMetadata> {
        let prepared_transaction = self.prepare_consolidate_outputs(params).await?;
        let consolidation_tx = self
            .sign_and_submit_transaction(prepared_transaction, None, None)
            .await?;

        log::debug!(
            "[OUTPUT_CONSOLIDATION] consolidation transaction created: block_id: {:?} tx_id: {:?}",
            consolidation_tx.block_id,
            consolidation_tx.transaction_id
        );

        Ok(consolidation_tx)
    }

    /// Prepares the transaction for [Wallet::consolidate_outputs()].
    pub async fn prepare_consolidate_outputs(&self, params: ConsolidationParams) -> Result<PreparedTransactionData> {
        log::debug!("[OUTPUT_CONSOLIDATION] prepare consolidating outputs if needed");
=======
    /// Returns all outputs that should be consolidated.
    async fn get_outputs_to_consolidate(&self, params: &ConsolidationParams) -> Result<Vec<OutputData>> {
>>>>>>> 7d32ae0b
        // #[cfg(feature = "participation")]
        // let voting_output = self.get_voting_output().await?;
        let slot_index = self.client().get_slot_index().await?;
        let storage_score_parameters = self.client().get_protocol_parameters().await?.storage_score_parameters;
        let wallet_data = self.data().await;
        let wallet_address = wallet_data.address.clone();

        let mut outputs_to_consolidate = Vec::new();
        let mut native_token_inputs = HashMap::new();

        for (output_id, output_data) in &wallet_data.unspent_outputs {
            // #[cfg(feature = "participation")]
            // if let Some(ref voting_output) = voting_output {
            //     // Remove voting output from inputs, because we want to keep its features and not consolidate it.
            //     if output_data.output_id == voting_output.output_id {
            //         continue;
            //     }
            // }

            let is_locked_output = wallet_data.locked_outputs.contains(output_id);
            let should_consolidate_output = self
                .should_consolidate_output(output_data, slot_index, &wallet_address)
                .await?;
            if !is_locked_output && should_consolidate_output {
                outputs_to_consolidate.push(output_data.clone());

                // Keep track of inputs with native tokens.
                if let Some(nt) = &output_data.output.native_token() {
                    native_token_inputs
                        .entry(*nt.token_id())
                        .or_insert_with(HashSet::new)
                        .insert(output_data.output_id);
                }
            }
        }

        // Remove outputs if they have a native token, <= minimum amount and there are no other outputs with the same
        // native token.
        outputs_to_consolidate.retain(|output_data| {
            output_data.output.native_token().as_ref().map_or(true, |nt| {
                // `<=` because outputs in genesis snapshot can have a lower amount than min amount.
                if output_data.output.amount() <= output_data.output.minimum_amount(storage_score_parameters) {
                    // If there is only a single output with this native token, then it shouldn't be consolidated,
                    // because no amount will be made available, since we need to create a remainder output with the
                    // native token again.
                    native_token_inputs
                        .get(nt.token_id())
                        .map_or_else(|| false, |ids| ids.len() > 1)
                } else {
                    true
                }
            })
        });

        drop(wallet_data);

<<<<<<< HEAD
        #[allow(clippy::option_if_let_else)]
        let output_threshold = match params.output_threshold {
            Some(t) => t,
            None => {
                #[cfg(feature = "ledger_nano")]
                {
                    let secret_manager = self.secret_manager().read().await;
                    if (&*secret_manager).as_ledger_nano().is_ok() {
                        DEFAULT_LEDGER_OUTPUT_CONSOLIDATION_THRESHOLD
                    } else {
                        DEFAULT_OUTPUT_CONSOLIDATION_THRESHOLD
                    }
                }
                #[cfg(not(feature = "ledger_nano"))]
                DEFAULT_OUTPUT_CONSOLIDATION_THRESHOLD
            }
        };
=======
        let output_threshold = self.get_output_consolidation_threshold(params).await?;
>>>>>>> 7d32ae0b

        // only consolidate if the unlocked outputs are >= output_threshold
        if outputs_to_consolidate.is_empty() || (!params.force && outputs_to_consolidate.len() < output_threshold) {
            log::debug!(
                "[OUTPUT_CONSOLIDATION] no consolidation needed, available_outputs: {}, output_threshold: {}",
                outputs_to_consolidate.len(),
                output_threshold
            );
            return Err(crate::wallet::Error::NoOutputsToConsolidate {
                available_outputs: outputs_to_consolidate.len(),
                consolidation_threshold: output_threshold,
            });
        }

        let max_inputs = self.get_max_inputs().await?;
        outputs_to_consolidate.truncate(max_inputs.into());

        log::debug!(
            "outputs_to_consolidate: {:?}",
            outputs_to_consolidate.iter().map(|o| o.output_id).collect::<Vec<_>>()
        );

        Ok(outputs_to_consolidate)
    }

    /// Returns the max amount of inputs that can be used in a consolidation transaction. For Ledger Nano it's more
    /// limited.
    async fn get_max_inputs(&self) -> Result<u16> {
        #[cfg(feature = "ledger_nano")]
        let max_inputs = {
            let secret_manager = self.secret_manager().read().await;
            if let Ok(ledger) = (&*secret_manager).as_ledger_nano() {
                let ledger_nano_status = ledger.get_ledger_nano_status().await;
                // With blind signing we are only limited by the protocol
                if ledger_nano_status.blind_signing_enabled() {
                    INPUT_COUNT_MAX
                } else {
                    ledger_nano_status
                        .buffer_size()
                        .map(|buffer_size| {
                            // Calculate how many inputs we can have with this ledger, buffer size is different for
                            // different ledger types
                            let available_buffer_size_for_inputs =
                                buffer_size - ESSENCE_SIZE_WITHOUT_IN_AND_OUTPUTS - MIN_OUTPUT_SIZE_IN_ESSENCE;
                            (available_buffer_size_for_inputs / INPUT_SIZE) as u16
                        })
                        .unwrap_or(INPUT_COUNT_MAX)
                }
            } else {
                INPUT_COUNT_MAX
            }
        };
        #[cfg(not(feature = "ledger_nano"))]
        let max_inputs = INPUT_COUNT_MAX;
        Ok(max_inputs)
    }

    /// Returns the threshold value above which outputs should be consolidated. Lower for ledger nano secret manager, as
    /// their memory size is limited.
    async fn get_output_consolidation_threshold(&self, params: &ConsolidationParams) -> Result<usize> {
        #[allow(clippy::option_if_let_else)]
        let output_threshold = match params.output_threshold {
            Some(t) => t,
            None => {
                #[cfg(feature = "ledger_nano")]
                {
                    use crate::client::secret::SecretManager;
                    let secret_manager = self.secret_manager.read().await;
                    if secret_manager
                        .downcast::<LedgerSecretManager>()
                        .or_else(|| {
                            secret_manager.downcast::<SecretManager>().and_then(|s| {
                                if let SecretManager::LedgerNano(n) = s {
                                    Some(n)
                                } else {
                                    None
                                }
                            })
                        })
                        .is_some()
                    {
                        DEFAULT_LEDGER_OUTPUT_CONSOLIDATION_THRESHOLD
                    } else {
                        DEFAULT_OUTPUT_CONSOLIDATION_THRESHOLD
                    }
                }
                #[cfg(not(feature = "ledger_nano"))]
                DEFAULT_OUTPUT_CONSOLIDATION_THRESHOLD
            }
        };

        Ok(output_threshold)
    }
}<|MERGE_RESOLUTION|>--- conflicted
+++ resolved
@@ -17,7 +17,7 @@
     },
     wallet::{
         constants::DEFAULT_OUTPUT_CONSOLIDATION_THRESHOLD,
-        core::SecretData,
+        core::{OptionalSecretManager, SecretData},
         operations::{helpers::time::can_output_be_unlocked_now, transaction::TransactionOptions},
         types::{OutputData, TransactionWithMetadata},
         RemainderValueStrategy, Result, Wallet,
@@ -68,14 +68,7 @@
     }
 }
 
-<<<<<<< HEAD
-impl<T> Wallet<T> {
-=======
-impl<S: 'static + SecretManage> Wallet<S>
-where
-    crate::wallet::Error: From<S::Error>,
-    crate::client::Error: From<S::Error>,
-{
+impl<S: 'static + SecretManage> Wallet<SecretData<S>> {
     /// Consolidates basic outputs from an account by sending them to a provided address or to an own address again if
     /// the output amount is >= the output_threshold. When `force` is set to `true`, the threshold is ignored. Only
     /// consolidates the amount of outputs that fit into a single transaction.
@@ -93,9 +86,15 @@
 
         Ok(consolidation_tx)
     }
-
+}
+
+impl<T> Wallet<T> {
     /// Prepares the transaction for [Wallet::consolidate_outputs()].
-    pub async fn prepare_consolidate_outputs(&self, params: ConsolidationParams) -> Result<PreparedTransactionData> {
+    pub async fn prepare_consolidate_outputs<S>(&self, params: ConsolidationParams) -> Result<PreparedTransactionData>
+    where
+        Self: OptionalSecretManager<S>,
+        S: 'static + Send + Sync,
+    {
         log::debug!("[OUTPUT_CONSOLIDATION] prepare consolidating outputs if needed");
         let wallet_address = self.data().await.address.clone();
 
@@ -116,7 +115,6 @@
     }
 
     /// Determines whether an output should be consolidated or not.
->>>>>>> 7d32ae0b
     async fn should_consolidate_output(
         &self,
         output_data: &OutputData,
@@ -159,36 +157,13 @@
             false
         })
     }
-}
-
-<<<<<<< HEAD
-impl<S: 'static + SecretManage> Wallet<SecretData<S>> {
-    /// Consolidates basic outputs with only an [AddressUnlockCondition] from an account by sending them to a provided
-    /// address or to an own address again if the output amount is >= the output_threshold. When `force`
-    /// is set to `true`, the threshold is ignored. Only consolidates the amount of outputs that fit into a single
-    /// transaction.
-    pub async fn consolidate_outputs(&self, params: ConsolidationParams) -> Result<TransactionWithMetadata> {
-        let prepared_transaction = self.prepare_consolidate_outputs(params).await?;
-        let consolidation_tx = self
-            .sign_and_submit_transaction(prepared_transaction, None, None)
-            .await?;
-
-        log::debug!(
-            "[OUTPUT_CONSOLIDATION] consolidation transaction created: block_id: {:?} tx_id: {:?}",
-            consolidation_tx.block_id,
-            consolidation_tx.transaction_id
-        );
-
-        Ok(consolidation_tx)
-    }
-
-    /// Prepares the transaction for [Wallet::consolidate_outputs()].
-    pub async fn prepare_consolidate_outputs(&self, params: ConsolidationParams) -> Result<PreparedTransactionData> {
-        log::debug!("[OUTPUT_CONSOLIDATION] prepare consolidating outputs if needed");
-=======
+
     /// Returns all outputs that should be consolidated.
-    async fn get_outputs_to_consolidate(&self, params: &ConsolidationParams) -> Result<Vec<OutputData>> {
->>>>>>> 7d32ae0b
+    async fn get_outputs_to_consolidate<S>(&self, params: &ConsolidationParams) -> Result<Vec<OutputData>>
+    where
+        Self: OptionalSecretManager<S>,
+        S: 'static + Send + Sync,
+    {
         // #[cfg(feature = "participation")]
         // let voting_output = self.get_voting_output().await?;
         let slot_index = self.client().get_slot_index().await?;
@@ -245,27 +220,7 @@
 
         drop(wallet_data);
 
-<<<<<<< HEAD
-        #[allow(clippy::option_if_let_else)]
-        let output_threshold = match params.output_threshold {
-            Some(t) => t,
-            None => {
-                #[cfg(feature = "ledger_nano")]
-                {
-                    let secret_manager = self.secret_manager().read().await;
-                    if (&*secret_manager).as_ledger_nano().is_ok() {
-                        DEFAULT_LEDGER_OUTPUT_CONSOLIDATION_THRESHOLD
-                    } else {
-                        DEFAULT_OUTPUT_CONSOLIDATION_THRESHOLD
-                    }
-                }
-                #[cfg(not(feature = "ledger_nano"))]
-                DEFAULT_OUTPUT_CONSOLIDATION_THRESHOLD
-            }
-        };
-=======
         let output_threshold = self.get_output_consolidation_threshold(params).await?;
->>>>>>> 7d32ae0b
 
         // only consolidate if the unlocked outputs are >= output_threshold
         if outputs_to_consolidate.is_empty() || (!params.force && outputs_to_consolidate.len() < output_threshold) {
@@ -293,26 +248,34 @@
 
     /// Returns the max amount of inputs that can be used in a consolidation transaction. For Ledger Nano it's more
     /// limited.
-    async fn get_max_inputs(&self) -> Result<u16> {
+    async fn get_max_inputs<S>(&self) -> Result<u16>
+    where
+        Self: OptionalSecretManager<S>,
+        S: 'static + Send + Sync,
+    {
         #[cfg(feature = "ledger_nano")]
         let max_inputs = {
-            let secret_manager = self.secret_manager().read().await;
-            if let Ok(ledger) = (&*secret_manager).as_ledger_nano() {
-                let ledger_nano_status = ledger.get_ledger_nano_status().await;
-                // With blind signing we are only limited by the protocol
-                if ledger_nano_status.blind_signing_enabled() {
+            if let Some(secret_manager) = self.secret_manager_opt() {
+                let secret_manager = secret_manager.read().await;
+                if let Ok(ledger) = (&*secret_manager).as_ledger_nano() {
+                    let ledger_nano_status = ledger.get_ledger_nano_status().await;
+                    // With blind signing we are only limited by the protocol
+                    if ledger_nano_status.blind_signing_enabled() {
+                        INPUT_COUNT_MAX
+                    } else {
+                        ledger_nano_status
+                            .buffer_size()
+                            .map(|buffer_size| {
+                                // Calculate how many inputs we can have with this ledger, buffer size is different for
+                                // different ledger types
+                                let available_buffer_size_for_inputs =
+                                    buffer_size - ESSENCE_SIZE_WITHOUT_IN_AND_OUTPUTS - MIN_OUTPUT_SIZE_IN_ESSENCE;
+                                (available_buffer_size_for_inputs / INPUT_SIZE) as u16
+                            })
+                            .unwrap_or(INPUT_COUNT_MAX)
+                    }
+                } else {
                     INPUT_COUNT_MAX
-                } else {
-                    ledger_nano_status
-                        .buffer_size()
-                        .map(|buffer_size| {
-                            // Calculate how many inputs we can have with this ledger, buffer size is different for
-                            // different ledger types
-                            let available_buffer_size_for_inputs =
-                                buffer_size - ESSENCE_SIZE_WITHOUT_IN_AND_OUTPUTS - MIN_OUTPUT_SIZE_IN_ESSENCE;
-                            (available_buffer_size_for_inputs / INPUT_SIZE) as u16
-                        })
-                        .unwrap_or(INPUT_COUNT_MAX)
                 }
             } else {
                 INPUT_COUNT_MAX
@@ -325,29 +288,24 @@
 
     /// Returns the threshold value above which outputs should be consolidated. Lower for ledger nano secret manager, as
     /// their memory size is limited.
-    async fn get_output_consolidation_threshold(&self, params: &ConsolidationParams) -> Result<usize> {
+    async fn get_output_consolidation_threshold<S>(&self, params: &ConsolidationParams) -> Result<usize>
+    where
+        Self: OptionalSecretManager<S>,
+        S: 'static + Send + Sync,
+    {
         #[allow(clippy::option_if_let_else)]
         let output_threshold = match params.output_threshold {
             Some(t) => t,
             None => {
                 #[cfg(feature = "ledger_nano")]
                 {
-                    use crate::client::secret::SecretManager;
-                    let secret_manager = self.secret_manager.read().await;
-                    if secret_manager
-                        .downcast::<LedgerSecretManager>()
-                        .or_else(|| {
-                            secret_manager.downcast::<SecretManager>().and_then(|s| {
-                                if let SecretManager::LedgerNano(n) = s {
-                                    Some(n)
-                                } else {
-                                    None
-                                }
-                            })
-                        })
-                        .is_some()
-                    {
-                        DEFAULT_LEDGER_OUTPUT_CONSOLIDATION_THRESHOLD
+                    if let Some(secret_manager) = self.secret_manager_opt() {
+                        let secret_manager = secret_manager.read().await;
+                        if (&*secret_manager).as_ledger_nano().is_ok() {
+                            DEFAULT_LEDGER_OUTPUT_CONSOLIDATION_THRESHOLD
+                        } else {
+                            DEFAULT_OUTPUT_CONSOLIDATION_THRESHOLD
+                        }
                     } else {
                         DEFAULT_OUTPUT_CONSOLIDATION_THRESHOLD
                     }
