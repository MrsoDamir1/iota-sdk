--- conflicted
+++ resolved
@@ -66,17 +66,8 @@
     }
 }
 
-<<<<<<< HEAD
 impl<T> Wallet<T> {
-    fn should_consolidate_output(
-=======
-impl<S: 'static + SecretManage> Wallet<S>
-where
-    crate::wallet::Error: From<S::Error>,
-    crate::client::Error: From<S::Error>,
-{
     async fn should_consolidate_output(
->>>>>>> 49c94683
         &self,
         output_data: &OutputData,
         slot_index: SlotIndex,
