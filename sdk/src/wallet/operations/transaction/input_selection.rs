--- conflicted
+++ resolved
@@ -231,11 +231,7 @@
             }
         }
 
-<<<<<<< HEAD
-        if let Some(available_input) = output_data.input_signing_data(slot_index)? {
-=======
         if let Some(available_input) = output_data.input_signing_data(wallet_data, slot_index, committable_age_range)? {
->>>>>>> 49c94683
             available_outputs_signing_data.push(available_input);
         }
     }
