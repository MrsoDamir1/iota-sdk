// Copyright 2022 IOTA Stiftung
// SPDX-License-Identifier: Apache-2.0

use getset::Getters;
use serde::{Deserialize, Serialize};

use crate::{
    client::{api::PreparedTransactionData, secret::SecretManage},
    types::block::{
        address::Bech32Address,
        output::{unlock_condition::AddressUnlockCondition, NftId, NftOutputBuilder, Output},
    },
    utils::ConvertTo,
    wallet::{
        core::SecretData,
        operations::transaction::{TransactionOptions, TransactionWithMetadata},
        Wallet,
    },
};

/// Params for `send_nft()`
#[derive(Debug, Clone, Serialize, Deserialize, Getters)]
#[serde(rename_all = "camelCase")]
pub struct SendNftParams {
    /// Bech32 encoded address
    #[getset(get = "pub")]
    address: Bech32Address,
    /// Nft id
    #[getset(get = "pub")]
    nft_id: NftId,
}

impl SendNftParams {
    /// Creates a new instance of [`SendNftParams`]
    pub fn new(
        address: impl ConvertTo<Bech32Address>,
        nft_id: impl ConvertTo<NftId>,
    ) -> Result<Self, crate::wallet::Error> {
        Ok(Self {
            address: address.convert()?,
            nft_id: nft_id.convert()?,
        })
    }
}

<<<<<<< HEAD
impl<S: SecretManage + 'static> Wallet<SecretData<S>> {
    /// Sends native tokens in basic outputs with a
    /// [`StorageDepositReturnUnlockCondition`](crate::types::block::output::unlock_condition::StorageDepositReturnUnlockCondition) and an
    /// [`ExpirationUnlockCondition`](crate::types::block::output::unlock_condition::ExpirationUnlockCondition), so that
    /// the storage deposit is returned to the sender and the sender gets access to the output again after a
    /// predefined time (default 1 day).
    /// Calls [Wallet::send_outputs()] internally. The options may define the remainder value strategy. Note that custom
    /// inputs will be replaced with the required nft inputs and addresses need to be bech32-encoded.
=======
impl<S: 'static + SecretManage> Wallet<S>
where
    crate::wallet::Error: From<S::Error>,
    crate::client::Error: From<S::Error>,
{
    /// Sends an NFT to the provided address.
    /// Calls [Wallet::prepare_transaction()](crate::wallet::Wallet::prepare_transaction) internally. The
    /// options may define the remainder value strategy. Note that custom inputs will be replaced with the required
    /// nft inputs and addresses need to be bech32-encoded.
>>>>>>> 7fb722c7
    /// ```ignore
    /// let params = [SendNftParams::new(
    ///     "rms1qpszqzadsym6wpppd6z037dvlejmjuke7s24hm95s9fg9vpua7vluaw60xu",
    ///     "0xe645042a8a082957cb4bec4927936699ee8e56048834b090379da64213ce231b",
    /// )?];
    ///
    /// let transaction = account.send_nft(params, None).await?;
    ///
    /// println!(
    ///     "Transaction sent: {}/transaction/{}",
    ///     std::env::var("EXPLORER_URL").unwrap(),
    ///     transaction.transaction_id
    /// );
    /// ```
    pub async fn send_nft<I: IntoIterator<Item = SendNftParams> + Send>(
        &self,
        params: I,
        options: impl Into<Option<TransactionOptions>> + Send,
    ) -> crate::wallet::Result<TransactionWithMetadata>
    where
        I::IntoIter: Send,
    {
        let options = options.into();
        let prepared_transaction = self.prepare_send_nft(params, options.clone()).await?;

        self.sign_and_submit_transaction(prepared_transaction, None, options)
            .await
    }
}

impl<T> Wallet<T> {
    /// Prepares the transaction for [Wallet::send_nft()].
    pub async fn prepare_send_nft<I: IntoIterator<Item = SendNftParams> + Send>(
        &self,
        params: I,
        options: impl Into<Option<TransactionOptions>> + Send,
    ) -> crate::wallet::Result<PreparedTransactionData>
    where
        I::IntoIter: Send,
    {
        log::debug!("[TRANSACTION] prepare_send_nft");

        let mut outputs = Vec::new();

        for SendNftParams { address, nft_id } in params {
            self.client().bech32_hrp_matches(address.hrp()).await?;

            // Find nft output from the inputs
            if let Some(nft_output_data) = self.data().await.unspent_nft_output(&nft_id) {
                if let Output::Nft(nft_output) = &nft_output_data.output {
                    // Set the nft id and new address unlock condition
                    let nft_builder = NftOutputBuilder::from(nft_output)
                        .with_nft_id(nft_id)
                        .with_unlock_conditions([AddressUnlockCondition::new(address)]);
                    outputs.push(nft_builder.finish_output()?);
                }
            } else {
                return Err(crate::wallet::Error::NftNotFoundInUnspentOutputs);
            };
        }

        self.prepare_transaction(outputs, options).await
    }
}<|MERGE_RESOLUTION|>--- conflicted
+++ resolved
@@ -43,26 +43,11 @@
     }
 }
 
-<<<<<<< HEAD
 impl<S: SecretManage + 'static> Wallet<SecretData<S>> {
-    /// Sends native tokens in basic outputs with a
-    /// [`StorageDepositReturnUnlockCondition`](crate::types::block::output::unlock_condition::StorageDepositReturnUnlockCondition) and an
-    /// [`ExpirationUnlockCondition`](crate::types::block::output::unlock_condition::ExpirationUnlockCondition), so that
-    /// the storage deposit is returned to the sender and the sender gets access to the output again after a
-    /// predefined time (default 1 day).
-    /// Calls [Wallet::send_outputs()] internally. The options may define the remainder value strategy. Note that custom
-    /// inputs will be replaced with the required nft inputs and addresses need to be bech32-encoded.
-=======
-impl<S: 'static + SecretManage> Wallet<S>
-where
-    crate::wallet::Error: From<S::Error>,
-    crate::client::Error: From<S::Error>,
-{
     /// Sends an NFT to the provided address.
     /// Calls [Wallet::prepare_transaction()](crate::wallet::Wallet::prepare_transaction) internally. The
     /// options may define the remainder value strategy. Note that custom inputs will be replaced with the required
     /// nft inputs and addresses need to be bech32-encoded.
->>>>>>> 7fb722c7
     /// ```ignore
     /// let params = [SendNftParams::new(
     ///     "rms1qpszqzadsym6wpppd6z037dvlejmjuke7s24hm95s9fg9vpua7vluaw60xu",
