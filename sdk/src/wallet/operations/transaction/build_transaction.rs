--- conflicted
+++ resolved
@@ -19,16 +19,8 @@
     wallet::{operations::transaction::TransactionOptions, Wallet},
 };
 
-<<<<<<< HEAD
 impl<T> Wallet<T> {
-    /// Builds the transaction from the selected in and outputs.
-=======
-impl<S: 'static + SecretManage> Wallet<S>
-where
-    crate::wallet::Error: From<S::Error>,
-{
     /// Builds the transaction from the selected inputs and outputs.
->>>>>>> 1d209fa5
     pub(crate) async fn build_transaction(
         &self,
         mut selected_transaction_data: Selected,
