// Copyright 2021 IOTA Stiftung
// SPDX-License-Identifier: Apache-2.0

#[cfg(feature = "events")]
use crate::wallet::events::types::{TransactionProgressEvent, WalletEvent};
use crate::{
    client::{
        api::{
            transaction::validate_signed_transaction_payload_length, PreparedTransactionData, SignedTransactionData,
        },
        secret::SecretManage,
    },
    wallet::{core::SecretData, operations::transaction::SignedTransactionPayload, Wallet},
};

impl<S: SecretManage> Wallet<SecretData<S>> {
    /// Signs a transaction.
    pub async fn sign_transaction(
        &self,
        prepared_transaction_data: &PreparedTransactionData,
    ) -> crate::wallet::Result<SignedTransactionData> {
        log::debug!("[TRANSACTION] sign_transaction");
        log::debug!("[TRANSACTION] prepared_transaction_data {prepared_transaction_data:?}");
        #[cfg(feature = "events")]
        self.emit(WalletEvent::TransactionProgress(
            TransactionProgressEvent::SigningTransaction,
        ))
        .await;

        // #[cfg(all(feature = "events", feature = "ledger_nano"))]
        // {
        //     use crate::client::secret::SecretManager;
        //     let secret_manager = self.secret_manager.read().await;
        //     if let Some(ledger) = secret_manager.downcast::<LedgerSecretManager>().or_else(|| {
        //         secret_manager.downcast::<SecretManager>().and_then(|s| {
        //             if let SecretManager::LedgerNano(n) = s {
        //                 Some(n)
        //             } else {
        //                 None
        //             }
        //         })
        //     }) {
        //         let ledger_nano_status = ledger.get_ledger_nano_status().await;
        //         if let Some(buffer_size) = ledger_nano_status.buffer_size() {
        //             if needs_blind_signing(prepared_transaction_data, buffer_size) {
        //                 self.emit(WalletEvent::TransactionProgress(
        //                     TransactionProgressEvent::PreparedTransactionSigningHash(
        //                         prepared_transaction_data.transaction.signing_hash().to_string(),
        //                     ),
        //                 ))
        //                 .await;
        //             } else {
        //                 self.emit(WalletEvent::TransactionProgress(
        //                     TransactionProgressEvent::PreparedTransaction(Box::new(PreparedTransactionDataDto::from(
        //                         prepared_transaction_data,
        //                     ))),
        //                 ))
        //                 .await;
        //             }
        //         }
        //     }
        // }

        let protocol_parameters = self.client().get_protocol_parameters().await?;

        let protocol_parameters = self.client().get_protocol_parameters().await?;
        let unlocks = match self
            .secret_manager()
            .read()
            .await
<<<<<<< HEAD
            .transaction_unlocks(prepared_transaction_data, &protocol_parameters, self.signing_options())
=======
            .transaction_unlocks(prepared_transaction_data, &protocol_parameters)
>>>>>>> 49c94683
            .await
        {
            Ok(res) => res,
            Err(err) => {
                // unlock outputs so they are available for a new transaction
                self.unlock_inputs(&prepared_transaction_data.inputs_data).await?;
                return Err(err.into());
            }
        };
        let payload = SignedTransactionPayload::new(prepared_transaction_data.transaction.clone(), unlocks)?;

        log::debug!("[TRANSACTION] signed transaction: {:?}", payload);

        validate_signed_transaction_payload_length(&payload)?;

        Ok(SignedTransactionData {
            payload,
            inputs_data: prepared_transaction_data.inputs_data.clone(),
        })
    }
}<|MERGE_RESOLUTION|>--- conflicted
+++ resolved
@@ -68,11 +68,7 @@
             .secret_manager()
             .read()
             .await
-<<<<<<< HEAD
             .transaction_unlocks(prepared_transaction_data, &protocol_parameters, self.signing_options())
-=======
-            .transaction_unlocks(prepared_transaction_data, &protocol_parameters)
->>>>>>> 49c94683
             .await
         {
             Ok(res) => res,
