--- conflicted
+++ resolved
@@ -61,26 +61,9 @@
             .required_address(slot_index.into(), committable_age_range)?
             .ok_or(crate::client::Error::ExpirationDeadzone)?;
 
-<<<<<<< HEAD
         if required_address.is_ed25519() && wallet_data.address.inner() != &required_address {
             return Ok(None);
         }
-=======
-        let chain = if &required_address == wallet_data.address.inner() {
-            self.chain
-        } else if required_address.is_ed25519() {
-            if wallet_data.address.inner() == &required_address {
-                // TODO #1279: do we need a check to make sure that `wallet_data.address` and `wallet_data.bip_path` are
-                // never conflicting?
-                wallet_data.bip_path
-            } else {
-                return Ok(None);
-            }
-        } else {
-            // Account and NFT addresses have no chain
-            None
-        };
->>>>>>> 82f6556a
 
         Ok(Some(InputSigningData {
             output: self.output.clone(),
