--- conflicted
+++ resolved
@@ -3,26 +3,22 @@
 
 use std::collections::HashMap;
 
+use crate::{
+    client::secret::SecretManage,
+    types::block::{
+        output::{OutputConsumptionMetadata, OutputId, OutputMetadata},
+        payload::signed_transaction::TransactionId,
+    },
+    wallet::{
+        types::{InclusionState, OutputData, TransactionWithMetadata},
+        Wallet,
+    },
+};
 #[cfg(feature = "events")]
 use crate::{
     types::api::core::OutputWithMetadataResponse,
     types::block::payload::signed_transaction::dto::SignedTransactionPayloadDto,
     wallet::events::types::{NewOutputEvent, SpentOutputEvent, TransactionInclusionEvent, WalletEvent},
-};
-use crate::{
-<<<<<<< HEAD
-    types::block::output::{OutputId, OutputMetadata},
-=======
-    client::secret::SecretManage,
-    types::block::{
-        output::{OutputConsumptionMetadata, OutputId, OutputMetadata},
-        payload::signed_transaction::TransactionId,
-    },
->>>>>>> 7d32ae0b
-    wallet::{
-        types::{InclusionState, OutputData, TransactionWithMetadata},
-        Wallet,
-    },
 };
 
 impl<T> Wallet<T> {
