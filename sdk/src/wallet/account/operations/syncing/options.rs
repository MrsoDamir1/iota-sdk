--- conflicted
+++ resolved
@@ -120,17 +120,13 @@
     }
 }
 
-<<<<<<< HEAD
-/// Sync options for addresses from account outputs
-=======
 impl AccountSyncOptions {
     pub(crate) fn all_outputs(&self) -> bool {
-        self.basic_outputs && self.nft_outputs && self.alias_outputs
+        self.basic_outputs && self.nft_outputs && self.account_outputs
     }
 }
 
-/// Sync options for addresses from alias outputs
->>>>>>> 59929bfb
+/// Sync options for addresses from account outputs
 #[derive(Debug, Clone, Eq, PartialEq, Hash, Serialize, Deserialize)]
 #[serde(default, rename_all = "camelCase")]
 pub struct AliasSyncOptions {
@@ -154,7 +150,7 @@
 
 impl AliasSyncOptions {
     pub(crate) fn all_outputs(&self) -> bool {
-        self.basic_outputs && self.nft_outputs && self.alias_outputs && self.foundry_outputs
+        self.basic_outputs && self.nft_outputs && self.account_outputs && self.foundry_outputs
     }
 }
 
@@ -164,15 +160,11 @@
 pub struct NftSyncOptions {
     pub basic_outputs: bool,
     pub nft_outputs: bool,
-<<<<<<< HEAD
     pub account_outputs: bool,
-=======
-    pub alias_outputs: bool,
 }
 
 impl NftSyncOptions {
     pub(crate) fn all_outputs(&self) -> bool {
-        self.basic_outputs && self.nft_outputs && self.alias_outputs
+        self.basic_outputs && self.nft_outputs && self.account_outputs
     }
->>>>>>> 59929bfb
 }