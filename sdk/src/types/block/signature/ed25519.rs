// Copyright 2020-2021 IOTA Stiftung
// SPDX-License-Identifier: Apache-2.0

use core::{fmt, ops::Deref};

use crypto::{
    hashes::{blake2b::Blake2b256, Digest},
    signatures::ed25519::{PublicKey, Signature},
};
use packable::{
    error::{UnpackError, UnpackErrorExt},
    packer::Packer,
    unpacker::Unpacker,
    Packable,
};

use crate::types::block::{address::Ed25519Address, public_key::Ed25519PublicKey, Error};

/// An Ed25519 signature.
#[derive(Copy, Clone, Eq, PartialEq, Ord, PartialOrd, Hash)]
pub struct Ed25519Signature {
    public_key: Ed25519PublicKey,
    signature: Signature,
}

impl Ed25519Signature {
    /// The signature kind of an [`Ed25519Signature`].
    pub const KIND: u8 = 0;
    /// Length of an ED25519 public key.
    pub const PUBLIC_KEY_LENGTH: usize = PublicKey::LENGTH;
    /// Length of an ED25519 signature.
    pub const SIGNATURE_LENGTH: usize = Signature::LENGTH;

    /// Creates a new [`Ed25519Signature`].
    pub fn new(public_key: Ed25519PublicKey, signature: Signature) -> Self {
        Self { public_key, signature }
    }

    /// Creates a new [`Ed25519Signature`] from bytes.
    pub fn try_from_bytes(
        public_key: [u8; Self::PUBLIC_KEY_LENGTH],
        signature: [u8; Self::SIGNATURE_LENGTH],
    ) -> Result<Self, Error> {
        Ok(Self::new(
            Ed25519PublicKey::try_from_bytes(public_key)?,
            Signature::from_bytes(signature),
        ))
    }

    /// Returns the public key of an [`Ed25519Signature`].
    pub fn public_key(&self) -> &PublicKey {
        &self.public_key
    }

    /// Return the actual signature of an [`Ed25519Signature`].
    pub fn signature(&self) -> &Signature {
        &self.signature
    }

    pub fn verify(&self, message: &[u8]) -> bool {
        self.public_key.verify(&self.signature, message)
    }

    /// Verifies the [`Ed25519Signature`] for a message against an [`Ed25519Address`].
    pub fn is_valid(&self, message: &[u8], address: &Ed25519Address) -> Result<(), Error> {
        let signature_address: [u8; Self::PUBLIC_KEY_LENGTH] = Blake2b256::digest(self.public_key).into();

        if address.deref() != &signature_address {
            return Err(Error::SignaturePublicKeyMismatch {
                expected: prefix_hex::encode(address.as_ref()),
                actual: prefix_hex::encode(signature_address),
            });
        }

        if !self.verify(message) {
            return Err(Error::InvalidSignature);
        }

        Ok(())
    }
}

impl fmt::Debug for Ed25519Signature {
    fn fmt(&self, f: &mut fmt::Formatter<'_>) -> fmt::Result {
        #[repr(transparent)]
        struct UnquotedStr<'a>(&'a str);

        impl<'a> fmt::Debug for UnquotedStr<'a> {
            fn fmt(&self, f: &mut fmt::Formatter<'_>) -> fmt::Result {
                write!(f, "{}", self.0)
            }
        }

        f.debug_struct("Ed25519Signature")
            .field(
                "public_key",
                &UnquotedStr(&prefix_hex::encode(self.public_key.as_slice())),
            )
            .field(
                "signature",
                &UnquotedStr(&prefix_hex::encode(self.signature.to_bytes())),
            )
            .finish()
    }
}

impl Packable for Ed25519Signature {
    type UnpackError = Error;
    type UnpackVisitor = ();

    fn pack<P: Packer>(&self, packer: &mut P) -> Result<(), P::Error> {
        self.public_key.to_bytes().pack(packer)?;
        self.signature.to_bytes().pack(packer)?;

        Ok(())
    }

    fn unpack<U: Unpacker, const VERIFY: bool>(
        unpacker: &mut U,
        visitor: &Self::UnpackVisitor,
    ) -> Result<Self, UnpackError<Self::UnpackError, U::Error>> {
        let public_key = <[u8; Self::PUBLIC_KEY_LENGTH]>::unpack::<_, VERIFY>(unpacker, visitor).coerce()?;
        let signature = <[u8; Self::SIGNATURE_LENGTH]>::unpack::<_, VERIFY>(unpacker, visitor).coerce()?;
        Self::try_from_bytes(public_key, signature)
            .map_err(UnpackError::Packable)
            .coerce()
    }
}

<<<<<<< HEAD
mod dto {
=======
#[cfg(feature = "serde")]
pub(crate) mod dto {
>>>>>>> a8b53902
    use alloc::string::String;

    use serde::{Deserialize, Serialize};

    use super::*;
    use crate::types::block::Error;

    /// Defines an Ed25519 signature.
    #[derive(Serialize, Deserialize)]
    #[serde(rename_all = "camelCase")]
    struct Ed25519SignatureDto {
        #[serde(rename = "type")]
        kind: u8,
        public_key: String,
        signature: String,
    }

    impl From<&Ed25519Signature> for Ed25519SignatureDto {
        fn from(value: &Ed25519Signature) -> Self {
            Self {
                kind: Ed25519Signature::KIND,
                public_key: prefix_hex::encode(value.public_key.as_slice()),
                signature: prefix_hex::encode(value.signature.to_bytes()),
            }
        }
    }

    impl TryFrom<Ed25519SignatureDto> for Ed25519Signature {
        type Error = Error;

        fn try_from(value: Ed25519SignatureDto) -> Result<Self, Self::Error> {
            Self::try_from_bytes(
                prefix_hex::decode(&value.public_key).map_err(|_| Error::InvalidField("publicKey"))?,
                prefix_hex::decode(&value.signature).map_err(|_| Error::InvalidField("signature"))?,
            )
        }
    }

    impl_serde_typed_dto!(Ed25519Signature, Ed25519SignatureDto, "ed25519 signature");
}<|MERGE_RESOLUTION|>--- conflicted
+++ resolved
@@ -127,12 +127,8 @@
     }
 }
 
-<<<<<<< HEAD
-mod dto {
-=======
 #[cfg(feature = "serde")]
 pub(crate) mod dto {
->>>>>>> a8b53902
     use alloc::string::String;
 
     use serde::{Deserialize, Serialize};
