// Copyright 2020-2022 IOTA Stiftung
// SPDX-License-Identifier: Apache-2.0

mod simple;

pub use self::simple::SimpleTokenScheme;
use crate::types::block::Error;

///
#[derive(Clone, Eq, PartialEq, Ord, PartialOrd, Hash, derive_more::From, packable::Packable)]
#[packable(unpack_error = Error)]
#[packable(tag_type = u8, with_error = Error::InvalidTokenSchemeKind)]
#[cfg_attr(feature = "serde", derive(serde::Serialize, serde::Deserialize), serde(untagged))]
pub enum TokenScheme {
    ///
    #[packable(tag = SimpleTokenScheme::KIND)]
    Simple(SimpleTokenScheme),
}

impl core::fmt::Debug for TokenScheme {
    fn fmt(&self, f: &mut core::fmt::Formatter<'_>) -> core::fmt::Result {
        match self {
            Self::Simple(scheme) => scheme.fmt(f),
        }
    }
}

impl TokenScheme {
    /// Returns the token scheme kind of a [`TokenScheme`].
    pub fn kind(&self) -> u8 {
        match self {
            Self::Simple(_) => SimpleTokenScheme::KIND,
        }
    }
<<<<<<< HEAD
=======

    /// Checks whether the token scheme is a [`SimpleTokenScheme`].
    pub fn is_simple(&self) -> bool {
        matches!(self, Self::Simple(_))
    }

    /// Gets the token scheme as an actual [`SimpleTokenScheme`].
    /// PANIC: do not call on a non-simple token scheme.
    pub fn as_simple(&self) -> &SimpleTokenScheme {
        let Self::Simple(scheme) = self;
        scheme
    }
}

#[cfg(feature = "serde")]
pub(crate) mod dto {
    use derive_more::From;
    use serde::{Deserialize, Serialize};

    pub use super::simple::dto::SimpleTokenSchemeDto;
    use super::*;
    use crate::types::block::Error;

    #[derive(Clone, Debug, Eq, PartialEq, Serialize, Deserialize, From)]
    #[serde(untagged)]
    pub enum TokenSchemeDto {
        /// A simple token scheme.
        Simple(SimpleTokenSchemeDto),
    }

    impl From<&TokenScheme> for TokenSchemeDto {
        fn from(value: &TokenScheme) -> Self {
            match value {
                TokenScheme::Simple(v) => Self::Simple(v.into()),
            }
        }
    }

    impl TryFrom<TokenSchemeDto> for TokenScheme {
        type Error = Error;

        fn try_from(value: TokenSchemeDto) -> Result<Self, Self::Error> {
            Ok(match value {
                TokenSchemeDto::Simple(v) => Self::Simple(v.try_into()?),
            })
        }
    }
>>>>>>> c3c0cf86
}<|MERGE_RESOLUTION|>--- conflicted
+++ resolved
@@ -32,8 +32,6 @@
             Self::Simple(_) => SimpleTokenScheme::KIND,
         }
     }
-<<<<<<< HEAD
-=======
 
     /// Checks whether the token scheme is a [`SimpleTokenScheme`].
     pub fn is_simple(&self) -> bool {
@@ -46,40 +44,4 @@
         let Self::Simple(scheme) = self;
         scheme
     }
-}
-
-#[cfg(feature = "serde")]
-pub(crate) mod dto {
-    use derive_more::From;
-    use serde::{Deserialize, Serialize};
-
-    pub use super::simple::dto::SimpleTokenSchemeDto;
-    use super::*;
-    use crate::types::block::Error;
-
-    #[derive(Clone, Debug, Eq, PartialEq, Serialize, Deserialize, From)]
-    #[serde(untagged)]
-    pub enum TokenSchemeDto {
-        /// A simple token scheme.
-        Simple(SimpleTokenSchemeDto),
-    }
-
-    impl From<&TokenScheme> for TokenSchemeDto {
-        fn from(value: &TokenScheme) -> Self {
-            match value {
-                TokenScheme::Simple(v) => Self::Simple(v.into()),
-            }
-        }
-    }
-
-    impl TryFrom<TokenSchemeDto> for TokenScheme {
-        type Error = Error;
-
-        fn try_from(value: TokenSchemeDto) -> Result<Self, Self::Error> {
-            Ok(match value {
-                TokenSchemeDto::Simple(v) => Self::Simple(v.try_into()?),
-            })
-        }
-    }
->>>>>>> c3c0cf86
 }