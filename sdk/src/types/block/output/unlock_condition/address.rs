// Copyright 2021-2022 IOTA Stiftung
// SPDX-License-Identifier: Apache-2.0

use derive_more::From;

use crate::types::block::address::Address;

/// Defines the Address that owns this output, that is, it can unlock it with the proper Unlock in a transaction.
#[derive(Copy, Clone, Debug, Eq, PartialEq, Ord, PartialOrd, Hash, From, packable::Packable)]
pub struct AddressUnlockCondition(Address);

impl AddressUnlockCondition {
    /// The [`UnlockCondition`](crate::types::block::output::UnlockCondition) kind of an [`AddressUnlockCondition`].
    pub const KIND: u8 = 0;

    /// Creates a new [`AddressUnlockCondition`].
    #[inline(always)]
    pub fn new(address: impl Into<Address>) -> Self {
        Self(address.into())
    }

    /// Returns the address of a [`AddressUnlockCondition`].
    #[inline(always)]
    pub fn address(&self) -> &Address {
        &self.0
    }
}

<<<<<<< HEAD
mod dto {
=======
#[cfg(feature = "serde")]
pub(crate) mod dto {
>>>>>>> a8b53902
    use serde::{Deserialize, Serialize};

    use super::*;

    #[derive(Serialize, Deserialize)]
    struct AddressUnlockConditionDto {
        #[serde(rename = "type")]
        kind: u8,
        address: Address,
    }

    impl From<&AddressUnlockCondition> for AddressUnlockConditionDto {
        fn from(value: &AddressUnlockCondition) -> Self {
            Self {
                kind: AddressUnlockCondition::KIND,
                address: value.0,
            }
        }
    }

    impl From<AddressUnlockConditionDto> for AddressUnlockCondition {
        fn from(value: AddressUnlockConditionDto) -> Self {
            Self(value.address)
        }
    }

    impl_serde_typed_dto!(
        AddressUnlockCondition,
        AddressUnlockConditionDto,
        "address unlock condition"
    );
}<|MERGE_RESOLUTION|>--- conflicted
+++ resolved
@@ -26,12 +26,8 @@
     }
 }
 
-<<<<<<< HEAD
-mod dto {
-=======
 #[cfg(feature = "serde")]
 pub(crate) mod dto {
->>>>>>> a8b53902
     use serde::{Deserialize, Serialize};
 
     use super::*;
