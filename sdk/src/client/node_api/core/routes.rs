--- conflicted
+++ resolved
@@ -374,16 +374,12 @@
                     .map_err(|_| crate::client::Error::UrlAuth("password"))?;
             }
         }
-<<<<<<< HEAD
-        url.set_path(INFO_PATH);
-=======
-        let path = "api/core/v2/info";
+
         if url.path().ends_with('/') {
-            url.set_path(&format!("{}{}", url.path(), path));
+            url.set_path(&format!("{}{}", url.path(), INFO_PATH));
         } else {
-            url.set_path(&format!("{}/{}", url.path(), path));
+            url.set_path(&format!("{}/{}", url.path(), INFO_PATH));
         }
->>>>>>> 24f1057a
 
         let resp: InfoResponse =
             crate::client::node_manager::http_client::HttpClient::new(DEFAULT_USER_AGENT.to_string())
