--- conflicted
+++ resolved
@@ -5,56 +5,14 @@
 
 pub mod routes;
 
-<<<<<<< HEAD
-#[cfg(not(target_family = "wasm"))]
-use futures::{future::BoxFuture, FutureExt};
 use packable::PackableExt;
 
-#[cfg(not(target_family = "wasm"))]
-use crate::client::constants::MAX_PARALLEL_API_REQUESTS;
-=======
->>>>>>> 75e919b8
 use crate::{
     client::{Client, Result},
     types::block::output::{Output, OutputId, OutputMetadata, OutputWithMetadata},
 };
 
 impl Client {
-<<<<<<< HEAD
-    #[cfg(not(target_family = "wasm"))]
-    async fn chunk_requests<T, F>(&self, output_ids: &[OutputId], ignore_errors: bool, f: F) -> Result<Vec<T>>
-    where
-        T: Send + 'static,
-        for<'a> F: Fn(&'a Self, &'a OutputId) -> BoxFuture<'a, Result<T>> + Send + Sync + Copy + 'static,
-    {
-        Ok(
-            futures::future::try_join_all(output_ids.chunks(MAX_PARALLEL_API_REQUESTS).map(|output_ids_chunk| {
-                let client = self.clone();
-                let output_ids_chunk = output_ids_chunk.to_vec();
-                async move {
-                    tokio::spawn(async move {
-                        let mut res = Vec::with_capacity(output_ids_chunk.len());
-                        for id in output_ids_chunk {
-                            match f(&client, &id).await {
-                                Ok(t) => res.push(t),
-                                e if !ignore_errors => {
-                                    e?;
-                                }
-                                _ => (),
-                            }
-                        }
-                        Result::Ok(res)
-                    })
-                    .await?
-                }
-            }))
-            .await?
-            .into_iter()
-            .flatten()
-            .collect(),
-        )
-    }
-
     // Finds output and its metadata by output ID.
     /// GET /api/core/v3/outputs/{outputId}
     /// + GET /api/core/v3/outputs/{outputId}/metadata
@@ -70,46 +28,12 @@
 
     /// Requests outputs by their output ID in parallel.
     pub async fn get_outputs(&self, output_ids: &[OutputId]) -> Result<Vec<Output>> {
-        #[cfg(target_family = "wasm")]
-        let outputs = futures::future::try_join_all(output_ids.iter().map(|id| self.get_output(id))).await?;
-
-        #[cfg(not(target_family = "wasm"))]
-        let outputs = self
-            .chunk_requests(output_ids, false, |client, id| {
-                async { client.get_output(id).await }.boxed()
-            })
-            .await?;
-
-        Ok(outputs)
+        futures::future::try_join_all(output_ids.iter().map(|id| self.get_output(id))).await
     }
 
     /// Requests outputs by their output ID in parallel, ignoring failed requests.
     /// Useful to get data about spent outputs, that might not be pruned yet.
     pub async fn get_outputs_ignore_errors(&self, output_ids: &[OutputId]) -> Result<Vec<Output>> {
-        #[cfg(target_family = "wasm")]
-        let outputs = futures::future::join_all(output_ids.iter().map(|id| self.get_output(id)))
-            .await
-            .into_iter()
-            .filter_map(Result::ok)
-            .collect();
-
-        #[cfg(not(target_family = "wasm"))]
-        let outputs = self
-            .chunk_requests(output_ids, true, |client, id| {
-                async { client.get_output(id).await }.boxed()
-            })
-            .await?;
-
-        Ok(outputs)
-=======
-    /// Request outputs by their output ID in parallel
-    pub async fn get_outputs(&self, output_ids: &[OutputId]) -> Result<Vec<OutputWithMetadata>> {
-        futures::future::try_join_all(output_ids.iter().map(|id| self.get_output(id))).await
-    }
-
-    /// Request outputs by their output ID in parallel, ignoring failed requests
-    /// Useful to get data about spent outputs, that might not be pruned yet
-    pub async fn get_outputs_ignore_errors(&self, output_ids: &[OutputId]) -> Result<Vec<OutputWithMetadata>> {
         Ok(
             futures::future::join_all(output_ids.iter().map(|id| self.get_output(id)))
                 .await
@@ -117,58 +41,27 @@
                 .filter_map(Result::ok)
                 .collect(),
         )
->>>>>>> 75e919b8
     }
 
     /// Requests metadata for outputs by their output ID in parallel.
     pub async fn get_outputs_metadata(&self, output_ids: &[OutputId]) -> Result<Vec<OutputMetadata>> {
-        #[cfg(target_family = "wasm")]
-        let metadata = futures::future::try_join_all(output_ids.iter().map(|id| self.get_output_metadata(id))).await?;
-
-        #[cfg(not(target_family = "wasm"))]
-        let metadata = self
-            .chunk_requests(output_ids, false, |client, id| {
-                async { client.get_output_metadata(id).await }.boxed()
-            })
-            .await?;
-
-        Ok(metadata)
+        futures::future::try_join_all(output_ids.iter().map(|id| self.get_output_metadata(id))).await
     }
 
     /// Requests metadata for outputs by their output ID in parallel, ignoring failed requests.
     pub async fn get_outputs_metadata_ignore_errors(&self, output_ids: &[OutputId]) -> Result<Vec<OutputMetadata>> {
-<<<<<<< HEAD
-        #[cfg(target_family = "wasm")]
-        let metadata = futures::future::join_all(output_ids.iter().map(|id| self.get_output_metadata(id)))
-            .await
-            .into_iter()
-            .filter_map(Result::ok)
-            .collect();
-
-        #[cfg(not(target_family = "wasm"))]
-        let metadata = self
-            .chunk_requests(output_ids, true, |client, id| {
-                async { client.get_output_metadata(id).await }.boxed()
-            })
-            .await?;
-
-        Ok(metadata)
+        Ok(
+            futures::future::join_all(output_ids.iter().map(|id| self.get_output_metadata(id)))
+                .await
+                .into_iter()
+                .filter_map(Result::ok)
+                .collect(),
+        )
     }
 
     /// Requests outputs and their metadata by their output ID in parallel.
     pub async fn get_outputs_with_metadata(&self, output_ids: &[OutputId]) -> Result<Vec<OutputWithMetadata>> {
-        #[cfg(target_family = "wasm")]
-        let outputs =
-            futures::future::try_join_all(output_ids.iter().map(|id| self.get_output_with_metadata(id))).await?;
-
-        #[cfg(not(target_family = "wasm"))]
-        let outputs = self
-            .chunk_requests(output_ids, false, |client, id| {
-                async { client.get_output_with_metadata(id).await }.boxed()
-            })
-            .await?;
-
-        Ok(outputs)
+        futures::future::try_join_all(output_ids.iter().map(|id| self.get_output_with_metadata(id))).await
     }
 
     /// Requests outputs and their metadata by their output ID in parallel, ignoring failed requests.
@@ -177,29 +70,12 @@
         &self,
         output_ids: &[OutputId],
     ) -> Result<Vec<OutputWithMetadata>> {
-        #[cfg(target_family = "wasm")]
-        let outputs = futures::future::join_all(output_ids.iter().map(|id| self.get_output_with_metadata(id)))
-            .await
-            .into_iter()
-            .filter_map(Result::ok)
-            .collect();
-
-        #[cfg(not(target_family = "wasm"))]
-        let outputs = self
-            .chunk_requests(output_ids, true, |client, id| {
-                async { client.get_output_with_metadata(id).await }.boxed()
-            })
-            .await?;
-
-        Ok(outputs)
-=======
         Ok(
-            futures::future::join_all(output_ids.iter().map(|id| self.get_output_metadata(id)))
+            futures::future::join_all(output_ids.iter().map(|id| self.get_output_with_metadata(id)))
                 .await
                 .into_iter()
                 .filter_map(Result::ok)
                 .collect(),
         )
->>>>>>> 75e919b8
     }
 }