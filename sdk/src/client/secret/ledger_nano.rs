// Copyright 2022 IOTA Stiftung
// SPDX-License-Identifier: Apache-2.0

//! Implementation of [`LedgerSecretManager`].
//!
//! Ledger status codes: <https://github.com/iotaledger/ledger-iota-app/blob/53c1f96d15f8b014ba8ba31a85f0401bb4d33e18/src/iota_io.h#L54>.

use std::collections::HashMap;

use async_trait::async_trait;
use crypto::{
    keys::{bip44::Bip44, slip10::Segment},
    signatures::ed25519,
};
use iota_ledger_nano::{
    api::errors::APIError, get_app_config, get_buffer_size, get_ledger, get_opened_app, LedgerBIP32Index,
    Packable as LedgerNanoPackable, TransportTypes,
};
use packable::{error::UnexpectedEOF, unpacker::SliceUnpacker, Packable, PackableExt};
use serde::{Deserialize, Serialize};
use tokio::sync::Mutex;

use crate::{
    client::secret::{
        types::{LedgerApp, LedgerDeviceType},
        Generate, LedgerNanoStatus, MultiKeyOptions, PreparedTransactionData, PublicKeyOptions, SecretManagerConfig,
        Sign, SignTransaction,
    },
    types::block::{
        address::{AccountAddress, Address, Ed25519Address, NftAddress},
        output::Output,
        protocol::ProtocolParameters,
        signature::{Ed25519Signature, Signature},
        unlock::{AccountUnlock, NftUnlock, ReferenceUnlock, SignatureUnlock, Unlock, Unlocks},
        Error as BlockError,
    },
};

#[derive(Debug, Clone, Serialize, Deserialize, PartialEq, Eq)]
#[serde(rename_all = "camelCase")]
pub struct LedgerOptions<O> {
    options: O,
    ledger_nano_prompt: bool,
}

impl<O> LedgerOptions<O> {
    /// Create a new ledger options
    pub fn new(options: O) -> Self {
        Self {
            options,
            ledger_nano_prompt: false,
        }
    }

    /// Set ledger_nano_prompt flag.
    pub fn with_ledger_nano_prompt(mut self, ledger_nano_prompt: bool) -> Self {
        self.ledger_nano_prompt = ledger_nano_prompt;
        self
    }
}

/// Ledger nano errors.
#[derive(Debug, thiserror::Error)]
#[non_exhaustive]
pub enum Error {
    /// Denied by User
    #[error("denied by user")]
    DeniedByUser,
    /// Dongle Locked
    #[error("ledger locked")]
    DongleLocked,
    /// Ledger Device not found
    #[error("ledger device not found")]
    DeviceNotFound,
    /// Ledger Essence Too Large
    #[error("ledger essence too large")]
    EssenceTooLarge,
    /// Ledger transport error
    #[error("ledger transport error")]
    MiscError,
    /// Unsupported operation
    #[error("unsupported operation")]
    UnsupportedOperation,
    /// Block error
    #[error("{0}")]
    Block(Box<crate::types::block::Error>),
    /// Missing input with ed25519 address
    #[error("missing input with ed25519 address")]
    MissingInputWithEd25519Address,
    /// Missing bip32 chain
    #[error("missing bip32 chain")]
    MissingBip32Chain,
    /// Bip32 chain mismatch
    #[error("Bip32 chain mismatch")]
    Bip32ChainMismatch,
    /// Unpack error
    #[error("{0}")]
    Unpack(#[from] packable::error::UnpackError<crate::types::block::Error, UnexpectedEOF>),
    /// No available inputs provided
    #[error("No available inputs provided")]
    NoAvailableInputsProvided,
    /// Output not unlockable due to deadzone in expiration unlock condition.
    #[error("output not unlockable due to deadzone in expiration unlock condition")]
    ExpirationDeadzone,
}

impl From<crate::types::block::Error> for Error {
    fn from(error: crate::types::block::Error) -> Self {
        Self::Block(Box::new(error))
    }
}

// map most errors to a single error but there are some errors that
// need special care.
// LedgerDongleLocked: Ask the user to unlock the dongle
// LedgerDeniedByUser: The user denied a signing
// LedgerDeviceNotFound: No usable Ledger device was found
// LedgerMiscError: Everything else.
// LedgerEssenceTooLarge: Essence with bip32 input indices need more space then the internal buffer is big
impl From<APIError> for Error {
    fn from(error: APIError) -> Self {
        log::info!("ledger error: {}", error);
        match error {
            APIError::ConditionsOfUseNotSatisfied => Self::DeniedByUser,
            APIError::EssenceTooLarge => Self::EssenceTooLarge,
            APIError::SecurityStatusNotSatisfied => Self::DongleLocked,
            APIError::TransportError => Self::DeviceNotFound,
            _ => Self::MiscError,
        }
    }
}

/// Secret manager that uses a Ledger hardware wallet.
#[derive(Default, Debug)]
pub struct LedgerSecretManager {
    /// Specifies if a real Ledger hardware is used or only a simulator is used.
    pub is_simulator: bool,
    /// Specifies whether the wallet should be in non-interactive mode.
    pub non_interactive: bool,
    /// Mutex to prevent multiple simultaneous requests to a ledger.
    mutex: Mutex<()>,
}

impl TryFrom<u8> for LedgerDeviceType {
    type Error = Error;

    fn try_from(device: u8) -> Result<Self, Self::Error> {
        match device {
            0 => Ok(Self::LedgerNanoS),
            1 => Ok(Self::LedgerNanoX),
            2 => Ok(Self::LedgerNanoSPlus),
            _ => Err(Error::MiscError),
        }
    }
}

#[async_trait]
impl Generate<ed25519::PublicKey> for LedgerSecretManager {
    type Options = LedgerOptions<PublicKeyOptions>;

    async fn generate(&self, options: &Self::Options) -> crate::client::Result<ed25519::PublicKey> {
        let LedgerOptions {
            options,
            ledger_nano_prompt,
        } = options;
        let bip32_account = options.account_index.harden().into();

        let bip32 = LedgerBIP32Index {
            bip32_index: options.address_index.harden().into(),
            bip32_change: u32::from(options.internal).harden().into(),
        };

<<<<<<< HEAD
=======
    async fn generate_ed25519_public_keys(
        &self,
        // https://github.com/satoshilabs/slips/blob/master/slip-0044.md
        // current ledger app only supports IOTA_COIN_TYPE, SHIMMER_COIN_TYPE and TESTNET_COIN_TYPE
        coin_type: u32,
        account_index: u32,
        address_indexes: Range<u32>,
        options: impl Into<Option<GenerateAddressOptions>> + Send,
    ) -> Result<Vec<ed25519::PublicKey>, Self::Error> {
        let options = options.into().unwrap_or_default();
        let bip32_account = account_index.harden().into();

        let bip32 = LedgerBIP32Index {
            bip32_index: address_indexes.start.harden().into(),
            bip32_change: u32::from(options.internal).harden().into(),
        };

>>>>>>> 7fb722c7
        // lock the mutex to prevent multiple simultaneous requests to a ledger
        let lock = self.mutex.lock().await;

        // get ledger
<<<<<<< HEAD
        let ledger = get_ledger(options.coin_type, bip32_account, self.is_simulator).map_err(Error::from)?;
=======
        let ledger = get_ledger(coin_type, bip32_account, self.is_simulator).map_err(Error::from)?;
>>>>>>> 7fb722c7
        if ledger.is_debug_app() {
            ledger
                .set_non_interactive_mode(self.non_interactive)
                .map_err(Error::from)?;
        }

<<<<<<< HEAD
        let public_key = ed25519::PublicKey::try_from_bytes(
            ledger
                .get_addresses(*ledger_nano_prompt, bip32, 0)
                .map_err(Error::from)?[0],
        )?;

        drop(lock);

        Ok(public_key)
=======
        let public_keys = ledger
            .get_public_keys(options.ledger_nano_prompt, bip32, address_indexes.len())
            .map_err(Error::from)?;

        drop(lock);

        Ok(public_keys
            .into_iter()
            .map(ed25519::PublicKey::try_from_bytes)
            .collect::<Result<Vec<_>, _>>()?)
>>>>>>> 7fb722c7
    }
}

#[async_trait]
impl Generate<Ed25519Address> for LedgerSecretManager {
    type Options = LedgerOptions<PublicKeyOptions>;

    async fn generate(&self, options: &Self::Options) -> crate::client::Result<Ed25519Address> {
        let public_key: ed25519::PublicKey = self.generate(options).await?;
        Ok(Ed25519Address::from_public_key_bytes(public_key.to_bytes()))
    }
}

#[async_trait]
impl Generate<Vec<ed25519::PublicKey>> for LedgerSecretManager {
    type Options = LedgerOptions<MultiKeyOptions>;

    async fn generate(&self, options: &Self::Options) -> crate::client::Result<Vec<ed25519::PublicKey>> {
        let LedgerOptions {
            options,
            ledger_nano_prompt,
        } = options;
        let bip32_account = options.account_index.harden().into();

        let bip32 = LedgerBIP32Index {
            bip32_index: options.address_range.start.harden().into(),
            bip32_change: u32::from(options.internal).harden().into(),
        };

        // lock the mutex to prevent multiple simultaneous requests to a ledger
        let lock = self.mutex.lock().await;

        // get ledger
        let ledger = get_ledger(options.coin_type, bip32_account, self.is_simulator).map_err(Error::from)?;
        if ledger.is_debug_app() {
            ledger
                .set_non_interactive_mode(self.non_interactive)
                .map_err(Error::from)?;
        }

        let public_keys = ledger
            .get_addresses(*ledger_nano_prompt, bip32, options.address_range.len())
            .map_err(Error::from)?
            .into_iter()
            .map(|b| ed25519::PublicKey::try_from_bytes(b))
            .collect::<Result<Vec<_>, _>>()?;

        drop(lock);

        Ok(public_keys)
    }
}

#[async_trait]
impl Generate<Vec<Ed25519Address>> for LedgerSecretManager {
    type Options = LedgerOptions<MultiKeyOptions>;

    async fn generate(&self, options: &Self::Options) -> crate::client::Result<Vec<Ed25519Address>> {
        let public_keys: Vec<ed25519::PublicKey> = self.generate(options).await?;
        Ok(public_keys
            .into_iter()
            .map(|k| Ed25519Address::from_public_key_bytes(k.to_bytes()))
            .collect())
    }
}

#[async_trait]
impl Sign<Ed25519Signature> for LedgerSecretManager {
    type Options = Bip44;

    async fn sign(&self, msg: &[u8], options: &Self::Options) -> crate::client::Result<Ed25519Signature> {
        if msg.len() != 32 {
            return Err(Error::UnsupportedOperation.into());
        }

        let msg = msg.to_vec();

        let coin_type = options.coin_type;
        let account_index = options.account.harden().into();
        let bip32_index = LedgerBIP32Index {
            bip32_change: options.change.harden().into(),
            bip32_index: options.address_index.harden().into(),
        };

        // Lock the mutex to prevent multiple simultaneous requests to a ledger.
        let lock = self.mutex.lock().await;

        let ledger = get_ledger(coin_type, account_index, self.is_simulator).map_err(Error::from)?;
        if ledger.is_debug_app() {
            ledger
                .set_non_interactive_mode(self.non_interactive)
                .map_err(Error::from)?;
        }

        log::debug!("[LEDGER] prepare_blind_signing");
        log::debug!("[LEDGER] {:?} {:?}", bip32_index, msg);
        ledger
            .prepare_blind_signing(vec![bip32_index], msg)
            .map_err(Error::from)?;

        // Show transaction to user, if denied by user, it returns with `DeniedByUser` Error.
        log::debug!("[LEDGER] await user confirmation");
        ledger.user_confirm().map_err(Error::from)?;

        // Sign.
        let signature_bytes = ledger.sign(1).map_err(Error::from)?;

        drop(ledger);
        drop(lock);

        let mut unpacker = SliceUnpacker::new(&signature_bytes);

        // Unpack and return signature.
        return match Unlock::unpack::<_, true>(&mut unpacker, &())? {
            Unlock::Signature(s) => match *s {
                SignatureUnlock(Signature::Ed25519(signature)) => Ok(signature),
            },
            _ => Err(Error::UnsupportedOperation.into()),
        };
    }
}

#[async_trait]
impl SignTransaction for LedgerSecretManager {
    async fn transaction_unlocks(
        &self,
        prepared_transaction: &PreparedTransactionData,
        protocol_parameters: &ProtocolParameters,
        chain: &Self::Options,
    ) -> crate::client::Result<Unlocks> {
        let mut input_bip32_indices = Vec::new();
        let mut coin_type = None;
        let mut account_index = None;

        let input_len = prepared_transaction.inputs_data.len();

        for input in &prepared_transaction.inputs_data {
            // coin_type and account_index should be the same in each output
            if (coin_type.is_some() && coin_type != Some(chain.coin_type))
                || (account_index.is_some() && account_index != Some(chain.account))
            {
                return Err(Error::Bip32ChainMismatch.into());
            }

            coin_type = Some(chain.coin_type);
            account_index = Some(chain.account);
            input_bip32_indices.push(LedgerBIP32Index {
                bip32_change: chain.change.harden().into(),
                bip32_index: chain.address_index.harden().into(),
            });
        }

        let (coin_type, account_index) = coin_type.zip(account_index).ok_or(Error::NoAvailableInputsProvided)?;

        let bip32_account = account_index.harden().into();

        let transaction_bytes = prepared_transaction.transaction.pack_to_vec();
        let transaction_signing_hash = prepared_transaction.transaction.signing_hash().to_vec();

        // lock the mutex to prevent multiple simultaneous requests to a ledger
        let lock = self.mutex.lock().await;

        let ledger = get_ledger(coin_type, bip32_account, self.is_simulator).map_err(Error::from)?;
        if ledger.is_debug_app() {
            ledger
                .set_non_interactive_mode(self.non_interactive)
                .map_err(Error::from)?;
        }
        let blind_signing = needs_blind_signing(prepared_transaction, ledger.get_buffer_size());

        // if transaction + bip32 input indices are larger than the buffer size or the transaction contains
        // features / types that are not supported blind signing will be needed
        if blind_signing {
            // prepare signing
            log::debug!("[LEDGER] prepare_blind_signing");
            log::debug!("[LEDGER] {:?} {:?}", input_bip32_indices, transaction_signing_hash);
            ledger
                .prepare_blind_signing(input_bip32_indices, transaction_signing_hash)
                .map_err(Error::from)?;
        } else {
            // figure out the remainder output and bip32 index (if there is one)
            #[allow(clippy::option_if_let_else)]
            let (remainder_output, remainder_bip32) = match &prepared_transaction.remainders.as_slice() {
                // Multiple remainder outputs would require blind signing since at least one would contain a native
                // token, that's why matching a single one is enough.
                [remainder] => (
                    Some(&remainder.output),
                    LedgerBIP32Index {
                        bip32_change: chain.change.harden().into(),
                        bip32_index: chain.address_index.harden().into(),
                    },
                ),
                _ => (None, LedgerBIP32Index::default()),
            };

            let mut remainder_index = 0u16;
            if let Some(remainder_output) = remainder_output {
                // Find the index of the remainder in the transaction because it is not always the last output.
                // The index within the transaction and the bip32 index will be validated by the hardware
                // wallet.
                for output in prepared_transaction.transaction.outputs().iter() {
                    if !output.is_basic() {
                        log::debug!("[LEDGER] unsupported output");
                        return Err(Error::MiscError.into());
                    }

                    if remainder_output == output {
                        break;
                    }

                    remainder_index += 1;
                }

                // Was index found?
                if remainder_index as usize == prepared_transaction.transaction.outputs().len() {
                    log::debug!("[LEDGER] remainder_index not found");
                    return Err(Error::MiscError.into());
                }

                // was index found?
                if remainder_index as usize == prepared_transaction.transaction.outputs().len() {
                    log::debug!("[LEDGER] remainder_index not found");
                    return Err(Error::MiscError.into());
                }
            }

            // prepare signing
            log::debug!("[LEDGER] prepare signing");
            log::debug!(
                "[LEDGER] {:?} {:02x?} {} {} {:?}",
                input_bip32_indices,
                transaction_bytes,
                remainder_output.is_some(),
                remainder_index,
                remainder_bip32
            );
            ledger
                .prepare_signing(
                    input_bip32_indices,
                    transaction_bytes,
                    remainder_output.is_some(),
                    remainder_index,
                    remainder_bip32,
                )
                .map_err(Error::from)?;
        }

        // show transaction to user
        // if denied by user, it returns with `DeniedByUser` Error
        log::debug!("[LEDGER] await user confirmation");
        ledger.user_confirm().map_err(Error::from)?;

        // sign
        let signature_bytes = ledger.sign(input_len as u16).map_err(Error::from)?;
        drop(ledger);
        drop(lock);
        let mut unpacker = SliceUnpacker::new(&signature_bytes);

        // unpack signature to unlocks
        let mut unlocks = Vec::new();
        for _ in 0..input_len {
            let unlock = Unlock::unpack::<_, true>(&mut unpacker, &())?;
            // The ledger nano can return the same SignatureUnlocks multiple times, so only insert it once
            match unlock {
                Unlock::Signature(_) => {
                    if !unlocks.contains(&unlock) {
                        unlocks.push(unlock);
                    }
                }
                // Multiple reference unlocks with the same index are allowed
                _ => unlocks.push(unlock),
            }
        }

        // With blind signing the ledger only returns SignatureUnlocks, so we might have to merge them with
        // Account/Nft/Reference unlocks
        if blind_signing {
            unlocks = merge_unlocks(prepared_transaction, unlocks.into_iter(), protocol_parameters)?;
        }

        Ok(Unlocks::new(unlocks)?)
    }
}

impl SecretManagerConfig for LedgerSecretManager {
    type Config = bool;

    fn to_config(&self) -> Option<Self::Config> {
        Some(self.is_simulator)
    }

    fn from_config(config: &Self::Config) -> crate::client::Result<Self> {
        Ok(Self::new(*config))
    }
}

/// the Ledger Nano S(+)/X app can present the user a detailed view of the transaction before it
/// is signed but only with BasicOutputs, without extra-features and if the transaction is not too large.
/// If criteria are not met, blind signing is needed.
/// This method finds out if we have to switch to blind signing mode.
pub fn needs_blind_signing(prepared_transaction: &PreparedTransactionData, buffer_size: usize) -> bool {
    if !prepared_transaction.transaction.outputs().iter().all(
        |output| matches!(output, Output::Basic(o) if o.simple_deposit_address().is_some() && o.address().is_ed25519()),
    ) {
        return true;
    }

    // check if transaction + bip32 indices fit into the buffer of the device
    let total_size = LedgerBIP32Index::default().packed_len() * prepared_transaction.inputs_data.len()
        + prepared_transaction.transaction.packed_len();

    // return true if too large
    total_size > buffer_size
}

impl LedgerSecretManager {
    /// Creates a [`LedgerSecretManager`].
    ///
    /// To use a Ledger Speculos simulator, pass `true` to `is_simulator`; `false` otherwise.
    pub fn new(is_simulator: bool) -> Self {
        Self {
            is_simulator,
            non_interactive: false,
            mutex: Mutex::new(()),
        }
    }

    /// Get Ledger hardware status.
    pub async fn get_ledger_nano_status(&self) -> LedgerNanoStatus {
        log::debug!("get_ledger_nano_status");
        // lock the mutex
        let _lock = self.mutex.lock().await;
        let transport_type = if self.is_simulator {
            TransportTypes::TCP
        } else {
            TransportTypes::NativeHID
        };

        log::debug!("get_opened_app");
        let app = match get_opened_app(&transport_type) {
            Ok((name, version)) => Some(LedgerApp { name, version }),
            _ => None,
        };

        log::debug!("get_app_config");
        // if IOTA or Shimmer app is opened, the call will always succeed, returning information like
        // device, debug-flag, version number, lock-state but here we only are interested in a
        // successful call and the locked-flag
        let (connected_, locked, blind_signing_enabled, device) =
            get_app_config(&transport_type).map_or((false, None, false, None), |config| {
                (
                    true,
                    // locked flag
                    Some(config.flags & (1 << 0) != 0),
                    // blind signing enabled flag
                    config.flags & (1 << 1) != 0,
                    LedgerDeviceType::try_from(config.device).ok(),
                )
            });

        log::debug!("get_buffer_size");
        // get buffer size of connected device
        let buffer_size = get_buffer_size(&transport_type).ok();

        // We get the app info also if not the iota app is open, but another one
        // connected_ is in this case false, even tough the ledger is connected, that's why we always return true if we
        // got the app
        let connected = if app.is_some() { true } else { connected_ };
        LedgerNanoStatus {
            connected,
            locked,
            blind_signing_enabled,
            app,
            device,
            buffer_size,
        }
    }
}

// Merge signature unlocks with Account/Nft/Reference unlocks
fn merge_unlocks(
    prepared_transaction_data: &PreparedTransactionData,
    mut unlocks: impl Iterator<Item = Unlock>,
    protocol_parameters: &ProtocolParameters,
) -> Result<Vec<Unlock>, Error> {
    let slot_index = prepared_transaction_data
        .transaction
        .context_inputs()
        .commitment()
        .map(|c| c.slot_index());
    let transaction_signing_hash = prepared_transaction_data.transaction.signing_hash();

    let mut merged_unlocks = Vec::new();
    let mut block_indexes = HashMap::<Address, usize>::new();

    // Assuming inputs_data is ordered by address type
    for (current_block_index, input) in prepared_transaction_data.inputs_data.iter().enumerate() {
        // Get the address that is required to unlock the input
        let required_address = input
            .output
            .required_address(slot_index, protocol_parameters.committable_age_range())?
            // Time in which no address can unlock the output because of an expiration unlock condition
            .ok_or(Error::ExpirationDeadzone)?;

        // Convert restricted and implicit addresses to Ed25519 address, so they're the same entry in `block_indexes`.
        let required_address = match required_address {
            Address::ImplicitAccountCreation(implicit) => Address::Ed25519(*implicit.ed25519_address()),
            Address::Restricted(restricted) => restricted.address().clone(),
            _ => required_address,
        };

        // Check if we already added an [Unlock] for this address
        match block_indexes.get(&required_address) {
            // If we already have an [Unlock] for this address, add a [Unlock] based on the address type
            Some(block_index) => match required_address {
                Address::Ed25519(_) | Address::ImplicitAccountCreation(_) => {
                    merged_unlocks.push(Unlock::Reference(ReferenceUnlock::new(*block_index as u16)?));
                }
                Address::Account(_) => merged_unlocks.push(Unlock::Account(AccountUnlock::new(*block_index as u16)?)),
                Address::Nft(_) => merged_unlocks.push(Unlock::Nft(NftUnlock::new(*block_index as u16)?)),
                _ => Err(BlockError::UnsupportedAddressKind(required_address.kind()))?,
            },
            None => {
                // We can only sign ed25519 addresses and block_indexes needs to contain the account or nft
                // address already at this point, because the reference index needs to be lower
                // than the current block index
                match &required_address {
                    Address::Ed25519(_) | Address::ImplicitAccountCreation(_) => {}
                    _ => Err(Error::MissingInputWithEd25519Address)?,
                }

                let unlock = unlocks.next().ok_or(Error::MissingInputWithEd25519Address)?;

                if let Unlock::Signature(signature_unlock) = &unlock {
                    let Signature::Ed25519(ed25519_signature) = signature_unlock.signature();
                    let ed25519_address = match required_address {
                        Address::Ed25519(ed25519_address) => ed25519_address,
                        _ => return Err(Error::MissingInputWithEd25519Address),
                    };
                    ed25519_signature.is_valid(transaction_signing_hash.as_ref(), &ed25519_address)?;
                }

                merged_unlocks.push(unlock);

                // Add the ed25519 address to the block_indexes, so it gets referenced if further inputs have
                // the same address in their unlock condition
                block_indexes.insert(required_address.clone(), current_block_index);
            }
        }

        // When we have an account or Nft output, we will add their account or nft address to block_indexes,
        // because they can be used to unlock outputs via [Unlock::Account] or [Unlock::Nft],
        // that have the corresponding account or nft address in their unlock condition
        match &input.output {
            Output::Account(account_output) => block_indexes.insert(
                Address::Account(AccountAddress::new(
                    account_output.account_id_non_null(input.output_id()),
                )),
                current_block_index,
            ),
            Output::Nft(nft_output) => block_indexes.insert(
                Address::Nft(NftAddress::new(nft_output.nft_id_non_null(input.output_id()))),
                current_block_index,
            ),
            _ => None,
        };
    }
    Ok(merged_unlocks)
}

#[cfg(test)]
mod tests {
    use pretty_assertions::assert_eq;

    use super::*;
    use crate::{client::constants::IOTA_COIN_TYPE, types::block::address::ToBech32Ext};

    #[tokio::test]
    #[ignore = "requires ledger nano instance"]
    async fn ed25519_address() {
        let mut secret_manager = LedgerSecretManager::new(true);
        secret_manager.non_interactive = true;

        let address = Generate::<Ed25519Address>::generate(
            &secret_manager,
            &LedgerOptions::new(PublicKeyOptions::new(IOTA_COIN_TYPE)),
        )
        .await
        .unwrap();

        assert_eq!(
            address.to_bech32_unchecked("atoi").to_string(),
            "atoi1qqdnv60ryxynaeyu8paq3lp9rkll7d7d92vpumz88fdj4l0pn5mru50gvd8"
        );
    }
}<|MERGE_RESOLUTION|>--- conflicted
+++ resolved
@@ -39,7 +39,7 @@
 #[derive(Debug, Clone, Serialize, Deserialize, PartialEq, Eq)]
 #[serde(rename_all = "camelCase")]
 pub struct LedgerOptions<O> {
-    options: O,
+    pub options: O,
     ledger_nano_prompt: bool,
 }
 
@@ -170,63 +170,26 @@
             bip32_change: u32::from(options.internal).harden().into(),
         };
 
-<<<<<<< HEAD
-=======
-    async fn generate_ed25519_public_keys(
-        &self,
-        // https://github.com/satoshilabs/slips/blob/master/slip-0044.md
-        // current ledger app only supports IOTA_COIN_TYPE, SHIMMER_COIN_TYPE and TESTNET_COIN_TYPE
-        coin_type: u32,
-        account_index: u32,
-        address_indexes: Range<u32>,
-        options: impl Into<Option<GenerateAddressOptions>> + Send,
-    ) -> Result<Vec<ed25519::PublicKey>, Self::Error> {
-        let options = options.into().unwrap_or_default();
-        let bip32_account = account_index.harden().into();
-
-        let bip32 = LedgerBIP32Index {
-            bip32_index: address_indexes.start.harden().into(),
-            bip32_change: u32::from(options.internal).harden().into(),
-        };
-
->>>>>>> 7fb722c7
         // lock the mutex to prevent multiple simultaneous requests to a ledger
         let lock = self.mutex.lock().await;
 
         // get ledger
-<<<<<<< HEAD
         let ledger = get_ledger(options.coin_type, bip32_account, self.is_simulator).map_err(Error::from)?;
-=======
-        let ledger = get_ledger(coin_type, bip32_account, self.is_simulator).map_err(Error::from)?;
->>>>>>> 7fb722c7
         if ledger.is_debug_app() {
             ledger
                 .set_non_interactive_mode(self.non_interactive)
                 .map_err(Error::from)?;
         }
 
-<<<<<<< HEAD
         let public_key = ed25519::PublicKey::try_from_bytes(
             ledger
-                .get_addresses(*ledger_nano_prompt, bip32, 0)
+                .get_public_keys(*ledger_nano_prompt, bip32, 0)
                 .map_err(Error::from)?[0],
         )?;
 
         drop(lock);
 
         Ok(public_key)
-=======
-        let public_keys = ledger
-            .get_public_keys(options.ledger_nano_prompt, bip32, address_indexes.len())
-            .map_err(Error::from)?;
-
-        drop(lock);
-
-        Ok(public_keys
-            .into_iter()
-            .map(ed25519::PublicKey::try_from_bytes)
-            .collect::<Result<Vec<_>, _>>()?)
->>>>>>> 7fb722c7
     }
 }
 
@@ -363,7 +326,7 @@
 
         let input_len = prepared_transaction.inputs_data.len();
 
-        for input in &prepared_transaction.inputs_data {
+        for _input in &prepared_transaction.inputs_data {
             // coin_type and account_index should be the same in each output
             if (coin_type.is_some() && coin_type != Some(chain.coin_type))
                 || (account_index.is_some() && account_index != Some(chain.account))
