--- conflicted
+++ resolved
@@ -27,7 +27,7 @@
         Sign, SignTransaction,
     },
     types::block::{
-        address::{AccountAddress, Address, AnchorAddress, Ed25519Address, NftAddress},
+        address::{AccountAddress, Address, Ed25519Address, NftAddress},
         output::Output,
         protocol::ProtocolParameters,
         signature::{Ed25519Signature, Signature},
@@ -372,35 +372,17 @@
         } else {
             // figure out the remainder output and bip32 index (if there is one)
             #[allow(clippy::option_if_let_else)]
-<<<<<<< HEAD
-            let (remainder_output, remainder_bip32) = match &prepared_transaction.remainder {
-                Some(remainder) => (
+            let (remainder_output, remainder_bip32) = match &prepared_transaction.remainders.as_slice() {
+                // Multiple remainder outputs would require blind signing since at least one would contain a native
+                // token, that's why matching a single one is enough.
+                [remainder] => (
                     Some(&remainder.output),
                     LedgerBIP32Index {
                         bip32_change: chain.change.harden().into(),
                         bip32_index: chain.address_index.harden().into(),
                     },
                 ),
-                None => (None, LedgerBIP32Index::default()),
-=======
-            let (remainder_output, remainder_bip32) = match &prepared_transaction.remainders.as_slice() {
-                // Multiple remainder outputs would require blind signing since at least one would contain a native
-                // token, that's why matching a single one is enough.
-                [remainder] => {
-                    if let Some(chain) = remainder.chain {
-                        (
-                            Some(&remainder.output),
-                            LedgerBIP32Index {
-                                bip32_change: chain.change.harden().into(),
-                                bip32_index: chain.address_index.harden().into(),
-                            },
-                        )
-                    } else {
-                        (None, LedgerBIP32Index::default())
-                    }
-                }
                 _ => (None, LedgerBIP32Index::default()),
->>>>>>> 08318f6e
             };
 
             let mut remainder_index = 0u16;
