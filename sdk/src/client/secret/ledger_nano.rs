// Copyright 2022 IOTA Stiftung
// SPDX-License-Identifier: Apache-2.0

//! Implementation of [`LedgerSecretManager`].
//!
//! Ledger status codes: <https://github.com/iotaledger/ledger-iota-app/blob/53c1f96d15f8b014ba8ba31a85f0401bb4d33e18/src/iota_io.h#L54>.

use std::{collections::HashMap, ops::Range};

use async_trait::async_trait;
use crypto::{
    keys::{bip44::Bip44, slip10::Segment},
    signatures::{
        ed25519,
        secp256k1_ecdsa::{self, EvmAddress},
    },
};
use iota_ledger_nano::{
    api::errors::APIError, get_app_config, get_buffer_size, get_ledger, get_opened_app, LedgerBIP32Index,
    Packable as LedgerNanoPackable, TransportTypes,
};
use packable::{error::UnexpectedEOF, unpacker::SliceUnpacker, Packable, PackableExt};
use tokio::sync::Mutex;

use super::{GenerateAddressOptions, SecretManage, SecretManagerConfig};
use crate::{
    client::secret::{
        types::{LedgerApp, LedgerDeviceType},
        LedgerNanoStatus, PreparedTransactionData,
    },
    types::block::{
        address::{AccountAddress, Address, AnchorAddress, NftAddress},
        output::Output,
        payload::signed_transaction::SignedTransactionPayload,
        signature::{Ed25519Signature, Signature},
        unlock::{AccountUnlock, NftUnlock, ReferenceUnlock, SignatureUnlock, Unlock, Unlocks},
        Error as BlockError,
    },
};

/// Ledger nano errors.
#[derive(Debug, thiserror::Error)]
#[non_exhaustive]
pub enum Error {
    /// Denied by User
    #[error("denied by user")]
    DeniedByUser,
    /// Dongle Locked
    #[error("ledger locked")]
    DongleLocked,
    /// Ledger Device not found
    #[error("ledger device not found")]
    DeviceNotFound,
    /// Ledger Essence Too Large
    #[error("ledger essence too large")]
    EssenceTooLarge,
    /// Ledger transport error
    #[error("ledger transport error")]
    MiscError,
    /// Unsupported operation
    #[error("unsupported operation")]
    UnsupportedOperation,
    /// Block error
    #[error("{0}")]
    Block(Box<crate::types::block::Error>),
    /// Missing input with ed25519 address
    #[error("missing input with ed25519 address")]
    MissingInputWithEd25519Address,
    /// Missing bip32 chain
    #[error("missing bip32 chain")]
    MissingBip32Chain,
    /// Bip32 chain mismatch
    #[error("Bip32 chain mismatch")]
    Bip32ChainMismatch,
    /// Unpack error
    #[error("{0}")]
    Unpack(#[from] packable::error::UnpackError<crate::types::block::Error, UnexpectedEOF>),
    /// No available inputs provided
    #[error("No available inputs provided")]
    NoAvailableInputsProvided,
}

impl From<crate::types::block::Error> for Error {
    fn from(error: crate::types::block::Error) -> Self {
        Self::Block(Box::new(error))
    }
}

// map most errors to a single error but there are some errors that
// need special care.
// LedgerDongleLocked: Ask the user to unlock the dongle
// LedgerDeniedByUser: The user denied a signing
// LedgerDeviceNotFound: No usable Ledger device was found
// LedgerMiscError: Everything else.
// LedgerEssenceTooLarge: Essence with bip32 input indices need more space then the internal buffer is big
impl From<APIError> for Error {
    fn from(error: APIError) -> Self {
        log::info!("ledger error: {}", error);
        match error {
            APIError::ConditionsOfUseNotSatisfied => Self::DeniedByUser,
            APIError::EssenceTooLarge => Self::EssenceTooLarge,
            APIError::SecurityStatusNotSatisfied => Self::DongleLocked,
            APIError::TransportError => Self::DeviceNotFound,
            _ => Self::MiscError,
        }
    }
}

/// Secret manager that uses a Ledger hardware wallet.
#[derive(Default, Debug)]
pub struct LedgerSecretManager {
    /// Specifies if a real Ledger hardware is used or only a simulator is used.
    pub is_simulator: bool,
    /// Specifies whether the wallet should be in non-interactive mode.
    pub non_interactive: bool,
    /// Mutex to prevent multiple simultaneous requests to a ledger.
    mutex: Mutex<()>,
}

impl TryFrom<u8> for LedgerDeviceType {
    type Error = Error;

    fn try_from(device: u8) -> Result<Self, Self::Error> {
        match device {
            0 => Ok(Self::LedgerNanoS),
            1 => Ok(Self::LedgerNanoX),
            2 => Ok(Self::LedgerNanoSPlus),
            _ => Err(Error::MiscError),
        }
    }
}

#[async_trait]
impl SecretManage for LedgerSecretManager {
    type Error = crate::client::Error;

    async fn generate_ed25519_public_keys(
        &self,
        // https://github.com/satoshilabs/slips/blob/master/slip-0044.md
        // current ledger app only supports IOTA_COIN_TYPE, SHIMMER_COIN_TYPE and TESTNET_COIN_TYPE
        _coin_type: u32,
        _account_index: u32,
        _address_indexes: Range<u32>,
        _options: impl Into<Option<GenerateAddressOptions>> + Send,
    ) -> Result<Vec<ed25519::PublicKey>, Self::Error> {
        // need an update on the ledger C lib
        todo!();
        // let options = options.into().unwrap_or_default();
        // let bip32_account = account_index.harden().into();

        // let bip32 = LedgerBIP32Index {
        //     bip32_index: address_indexes.start.harden().into(),
        //     bip32_change: u32::from(options.internal).harden().into(),
        // };

        // // lock the mutex to prevent multiple simultaneous requests to a ledger
        // let lock = self.mutex.lock().await;

        // // get ledger
        // let ledger = get_ledger(coin_type, bip32_account, self.is_simulator).map_err(Error::from)?;
        // if ledger.is_debug_app() {
        //     ledger
        //         .set_non_interactive_mode(self.non_interactive)
        //         .map_err(Error::from)?;
        // }

        // let addresses = ledger
        //     .get_addresses(options.ledger_nano_prompt, bip32, address_indexes.len())
        //     .map_err(Error::from)?;

        // drop(lock);

        // Ok(addresses.into_iter().map(Ed25519Address::new).collect())
    }

    async fn generate_evm_addresses(
        &self,
        _coin_type: u32,
        _account_index: u32,
        _address_indexes: Range<u32>,
        _options: impl Into<Option<GenerateAddressOptions>> + Send,
    ) -> Result<Vec<EvmAddress>, Self::Error> {
        Err(Error::UnsupportedOperation.into())
    }

    /// Ledger only allows signing messages of 32 bytes, anything else is unsupported and will result in an error.
    async fn sign_ed25519(&self, msg: &[u8], chain: Bip44) -> Result<Ed25519Signature, Self::Error> {
        if msg.len() != 32 {
            return Err(Error::UnsupportedOperation.into());
        }

        let msg = msg.to_vec();

        let coin_type = chain.coin_type;
        let account_index = chain.account.harden().into();
        let bip32_index = LedgerBIP32Index {
            bip32_change: chain.change.harden().into(),
            bip32_index: chain.address_index.harden().into(),
        };

        // Lock the mutex to prevent multiple simultaneous requests to a ledger.
        let lock = self.mutex.lock().await;

        let ledger = get_ledger(coin_type, account_index, self.is_simulator).map_err(Error::from)?;
        if ledger.is_debug_app() {
            ledger
                .set_non_interactive_mode(self.non_interactive)
                .map_err(Error::from)?;
        }

        log::debug!("[LEDGER] prepare_blind_signing");
        log::debug!("[LEDGER] {:?} {:?}", bip32_index, msg);
        ledger
            .prepare_blind_signing(vec![bip32_index], msg)
            .map_err(Error::from)?;

        // Show transaction to user, if denied by user, it returns with `DeniedByUser` Error.
        log::debug!("[LEDGER] await user confirmation");
        ledger.user_confirm().map_err(Error::from)?;

        // Sign.
        let signature_bytes = ledger.sign(1).map_err(Error::from)?;

        drop(ledger);
        drop(lock);

        let mut unpacker = SliceUnpacker::new(&signature_bytes);

        // Unpack and return signature.
        return match Unlock::unpack::<_, true>(&mut unpacker, &())? {
            Unlock::Signature(s) => match *s {
                SignatureUnlock(Signature::Ed25519(signature)) => Ok(signature),
            },
            _ => Err(Error::UnsupportedOperation.into()),
        };
    }

    async fn sign_secp256k1_ecdsa(
        &self,
        _msg: &[u8],
        _chain: Bip44,
    ) -> Result<(secp256k1_ecdsa::PublicKey, secp256k1_ecdsa::RecoverableSignature), Self::Error> {
        Err(Error::UnsupportedOperation.into())
    }

    async fn transaction_unlocks(
        &self,
        prepared_transaction: &PreparedTransactionData,
    ) -> Result<Unlocks, <Self as SecretManage>::Error> {
        let mut input_bip32_indices = Vec::new();
        let mut coin_type = None;
        let mut account_index = None;

        let input_len = prepared_transaction.inputs_data.len();

        for input in &prepared_transaction.inputs_data {
            let chain = input.chain.ok_or(Error::MissingBip32Chain)?;

            // coin_type and account_index should be the same in each output
            if (coin_type.is_some() && coin_type != Some(chain.coin_type))
                || (account_index.is_some() && account_index != Some(chain.account))
            {
                return Err(Error::Bip32ChainMismatch.into());
            }

            coin_type = Some(chain.coin_type);
            account_index = Some(chain.account);
            input_bip32_indices.push(LedgerBIP32Index {
                bip32_change: chain.change.harden().into(),
                bip32_index: chain.address_index.harden().into(),
            });
        }

        let (coin_type, account_index) = coin_type.zip(account_index).ok_or(Error::NoAvailableInputsProvided)?;

        let bip32_account = account_index.harden().into();

        let transaction_bytes = prepared_transaction.transaction.pack_to_vec();
        let transaction_signing_hash = prepared_transaction.transaction.signing_hash().to_vec();

        // lock the mutex to prevent multiple simultaneous requests to a ledger
        let lock = self.mutex.lock().await;

        let ledger = get_ledger(coin_type, bip32_account, self.is_simulator).map_err(Error::from)?;
        if ledger.is_debug_app() {
            ledger
                .set_non_interactive_mode(self.non_interactive)
                .map_err(Error::from)?;
        }
        let blind_signing = needs_blind_signing(prepared_transaction, ledger.get_buffer_size());

        // if transaction + bip32 input indices are larger than the buffer size or the transaction contains
        // features / types that are not supported blind signing will be needed
        if blind_signing {
            // prepare signing
            log::debug!("[LEDGER] prepare_blind_signing");
            log::debug!("[LEDGER] {:?} {:?}", input_bip32_indices, transaction_signing_hash);
            ledger
                .prepare_blind_signing(input_bip32_indices, transaction_signing_hash)
                .map_err(Error::from)?;
        } else {
            // figure out the remainder output and bip32 index (if there is one)
            #[allow(clippy::option_if_let_else)]
            let (remainder_output, remainder_bip32) = match &prepared_transaction.remainder {
                Some(remainder) => {
                    if let Some(chain) = remainder.chain {
                        (
                            Some(&remainder.output),
                            LedgerBIP32Index {
                                bip32_change: chain.change.harden().into(),
                                bip32_index: chain.address_index.harden().into(),
                            },
                        )
                    } else {
                        (None, LedgerBIP32Index::default())
                    }
                }
                None => (None, LedgerBIP32Index::default()),
            };

            let mut remainder_index = 0u16;
<<<<<<< HEAD
            if let Some(remainder_address) = remainder_address {
                // Find the index of the remainder in the transaction this has to be done because the remainder is not
                // always the last output. The index within the transaction and the bip32 index will be
                // validated by the hardware wallet.
                'transaction_outputs: for output in prepared_transaction.transaction.outputs().iter() {
                    if let Output::Basic(s) = output {
                        if let Some(address) = s.unlock_conditions().address() {
                            if *remainder_address == *address.address() {
                                break 'transaction_outputs;
                            }
=======
            if let Some(remainder_output) = remainder_output {
                match &prepared_transaction.essence {
                    TransactionEssence::Regular(essence) => {
                        // Find the index of the remainder in the transaction because it is not always the last output.
                        // The index within the transaction and the bip32 index will be validated by the hardware
                        // wallet.
                        for output in essence.outputs().iter() {
                            if !output.is_basic() {
                                log::debug!("[LEDGER] unsupported output");
                                return Err(Error::MiscError.into());
                            }

                            if remainder_output == output {
                                break;
                            }

                            remainder_index += 1;
                        }

                        // Was index found?
                        if remainder_index as usize == essence.outputs().len() {
                            log::debug!("[LEDGER] remainder_index not found");
                            return Err(Error::MiscError.into());
>>>>>>> 24f1057a
                        }
                    } else {
                        log::debug!("[LEDGER] unsupported output");
                        return Err(Error::MiscError.into());
                    }

                    remainder_index += 1;
                }

                // was index found?
                if remainder_index as usize == prepared_transaction.transaction.outputs().len() {
                    log::debug!("[LEDGER] remainder_index not found");
                    return Err(Error::MiscError.into());
                }
            }

            // prepare signing
            log::debug!("[LEDGER] prepare signing");
            log::debug!(
                "[LEDGER] {:?} {:02x?} {} {} {:?}",
                input_bip32_indices,
<<<<<<< HEAD
                transaction_bytes,
                remainder_address.is_some(),
=======
                essence_bytes,
                remainder_output.is_some(),
>>>>>>> 24f1057a
                remainder_index,
                remainder_bip32
            );
            ledger
                .prepare_signing(
                    input_bip32_indices,
<<<<<<< HEAD
                    transaction_bytes,
                    remainder_address.is_some(),
=======
                    essence_bytes,
                    remainder_output.is_some(),
>>>>>>> 24f1057a
                    remainder_index,
                    remainder_bip32,
                )
                .map_err(Error::from)?;
        }

        // show transaction to user
        // if denied by user, it returns with `DeniedByUser` Error
        log::debug!("[LEDGER] await user confirmation");
        ledger.user_confirm().map_err(Error::from)?;

        // sign
        let signature_bytes = ledger.sign(input_len as u16).map_err(Error::from)?;
        drop(ledger);
        drop(lock);
        let mut unpacker = SliceUnpacker::new(&signature_bytes);

        // unpack signature to unlocks
        let mut unlocks = Vec::new();
        for _ in 0..input_len {
            let unlock = Unlock::unpack::<_, true>(&mut unpacker, &())?;
            // The ledger nano can return the same SignatureUnlocks multiple times, so only insert it once
            match unlock {
                Unlock::Signature(_) => {
                    if !unlocks.contains(&unlock) {
                        unlocks.push(unlock);
                    }
                }
                // Multiple reference unlocks with the same index are allowed
                _ => unlocks.push(unlock),
            }
        }

        // With blind signing the ledger only returns SignatureUnlocks, so we might have to merge them with
        // Account/Nft/Reference unlocks
        if blind_signing {
            unlocks = merge_unlocks(prepared_transaction, unlocks.into_iter())?;
        }

        Ok(Unlocks::new(unlocks)?)
    }

    async fn sign_transaction(
        &self,
        prepared_transaction_data: PreparedTransactionData,
    ) -> Result<SignedTransactionPayload, Self::Error> {
        super::default_sign_transaction(self, prepared_transaction_data).await
    }
}

impl SecretManagerConfig for LedgerSecretManager {
    type Config = bool;

    fn to_config(&self) -> Option<Self::Config> {
        Some(self.is_simulator)
    }

    fn from_config(config: &Self::Config) -> Result<Self, Self::Error> {
        Ok(Self::new(*config))
    }
}

/// the Ledger Nano S(+)/X app can present the user a detailed view of the transaction before it
/// is signed but only with BasicOutputs, without extra-features and if the transaction is not too large.
/// If criteria are not met, blind signing is needed.
/// This method finds out if we have to switch to blind signing mode.
pub fn needs_blind_signing(prepared_transaction: &PreparedTransactionData, buffer_size: usize) -> bool {
    if !prepared_transaction
        .transaction
        .outputs()
        .iter()
        .all(|output| matches!(output, Output::Basic(o) if o.simple_deposit_address().is_some()))
    {
        return true;
    }

    // check if transaction + bip32 indices fit into the buffer of the device
    let total_size = LedgerBIP32Index::default().packed_len() * prepared_transaction.inputs_data.len()
        + prepared_transaction.transaction.packed_len();

    // return true if too large
    total_size > buffer_size
}

impl LedgerSecretManager {
    /// Creates a [`LedgerSecretManager`].
    ///
    /// To use a Ledger Speculos simulator, pass `true` to `is_simulator`; `false` otherwise.
    pub fn new(is_simulator: bool) -> Self {
        Self {
            is_simulator,
            non_interactive: false,
            mutex: Mutex::new(()),
        }
    }

    /// Get Ledger hardware status.
    pub async fn get_ledger_nano_status(&self) -> LedgerNanoStatus {
        log::debug!("get_ledger_nano_status");
        // lock the mutex
        let _lock = self.mutex.lock().await;
        let transport_type = if self.is_simulator {
            TransportTypes::TCP
        } else {
            TransportTypes::NativeHID
        };

        log::debug!("get_opened_app");
        let app = match get_opened_app(&transport_type) {
            Ok((name, version)) => Some(LedgerApp { name, version }),
            _ => None,
        };

        log::debug!("get_app_config");
        // if IOTA or Shimmer app is opened, the call will always succeed, returning information like
        // device, debug-flag, version number, lock-state but here we only are interested in a
        // successful call and the locked-flag
        let (connected_, locked, blind_signing_enabled, device) =
            get_app_config(&transport_type).map_or((false, None, false, None), |config| {
                (
                    true,
                    // locked flag
                    Some(config.flags & (1 << 0) != 0),
                    // blind signing enabled flag
                    config.flags & (1 << 1) != 0,
                    LedgerDeviceType::try_from(config.device).ok(),
                )
            });

        log::debug!("get_buffer_size");
        // get buffer size of connected device
        let buffer_size = get_buffer_size(&transport_type).ok();

        // We get the app info also if not the iota app is open, but another one
        // connected_ is in this case false, even tough the ledger is connected, that's why we always return true if we
        // got the app
        let connected = if app.is_some() { true } else { connected_ };
        LedgerNanoStatus {
            connected,
            locked,
            blind_signing_enabled,
            app,
            device,
            buffer_size,
        }
    }
}

// Merge signature unlocks with Account/Nft/Reference unlocks
fn merge_unlocks(
    prepared_transaction_data: &PreparedTransactionData,
    mut unlocks: impl Iterator<Item = Unlock>,
) -> Result<Vec<Unlock>, Error> {
    let slot_index = prepared_transaction_data.transaction.creation_slot();
    let transaction_signing_hash = prepared_transaction_data.transaction.signing_hash();

    let mut merged_unlocks = Vec::new();
    let mut block_indexes = HashMap::<Address, usize>::new();

    // Assuming inputs_data is ordered by address type
    for (current_block_index, input) in prepared_transaction_data.inputs_data.iter().enumerate() {
        // Get the address that is required to unlock the input
        let (input_address, _) = input
            .output
            .required_and_unlocked_address(slot_index, input.output_metadata.output_id())?;

        // Check if we already added an [Unlock] for this address
        match block_indexes.get(&input_address) {
            // If we already have an [Unlock] for this address, add a [Unlock] based on the address type
            Some(block_index) => match input_address {
                Address::Ed25519(_ed25519) => {
                    merged_unlocks.push(Unlock::Reference(ReferenceUnlock::new(*block_index as u16)?));
                }
                Address::Account(_account) => {
                    merged_unlocks.push(Unlock::Account(AccountUnlock::new(*block_index as u16)?))
                }
                Address::Nft(_nft) => merged_unlocks.push(Unlock::Nft(NftUnlock::new(*block_index as u16)?)),
                Address::Anchor(_) => Err(BlockError::UnsupportedAddressKind(AnchorAddress::KIND))?,
                _ => todo!("What do we do here?"),
            },
            None => {
                // We can only sign ed25519 addresses and block_indexes needs to contain the account or nft
                // address already at this point, because the reference index needs to be lower
                // than the current block index
                if !input_address.is_ed25519() {
                    return Err(Error::MissingInputWithEd25519Address);
                }

                let unlock = unlocks.next().ok_or(Error::MissingInputWithEd25519Address)?;

                if let Unlock::Signature(signature_unlock) = &unlock {
                    let Signature::Ed25519(ed25519_signature) = signature_unlock.signature();
                    let ed25519_address = match input_address {
                        Address::Ed25519(ed25519_address) => ed25519_address,
                        _ => return Err(Error::MissingInputWithEd25519Address),
                    };
                    ed25519_signature.is_valid(transaction_signing_hash.as_ref(), &ed25519_address)?;
                }

                merged_unlocks.push(unlock);

                // Add the ed25519 address to the block_indexes, so it gets referenced if further inputs have
                // the same address in their unlock condition
                block_indexes.insert(input_address, current_block_index);
            }
        }

        // When we have an account or Nft output, we will add their account or nft address to block_indexes,
        // because they can be used to unlock outputs via [Unlock::Account] or [Unlock::Nft],
        // that have the corresponding account or nft address in their unlock condition
        match &input.output {
            Output::Account(account_output) => block_indexes.insert(
                Address::Account(AccountAddress::new(
                    account_output.account_id_non_null(input.output_id()),
                )),
                current_block_index,
            ),
            Output::Nft(nft_output) => block_indexes.insert(
                Address::Nft(NftAddress::new(nft_output.nft_id_non_null(input.output_id()))),
                current_block_index,
            ),
            _ => None,
        };
    }
    Ok(merged_unlocks)
}

#[cfg(test)]
mod tests {
    use pretty_assertions::assert_eq;

    use super::*;
    use crate::{
        client::{api::GetAddressesOptions, constants::IOTA_COIN_TYPE, secret::SecretManager},
        types::block::address::ToBech32Ext,
    };

    #[tokio::test]
    #[ignore = "requires ledger nano instance"]
    async fn ed25519_address() {
        let mut secret_manager = LedgerSecretManager::new(true);
        secret_manager.non_interactive = true;

        let addresses = SecretManager::LedgerNano(secret_manager)
            .generate_ed25519_addresses(
                GetAddressesOptions::default()
                    .with_coin_type(IOTA_COIN_TYPE)
                    .with_account_index(0)
                    .with_range(0..1),
            )
            .await
            .unwrap();

        assert_eq!(
            addresses[0].clone().to_bech32_unchecked("atoi").to_string(),
            "atoi1qqdnv60ryxynaeyu8paq3lp9rkll7d7d92vpumz88fdj4l0pn5mru50gvd8"
        );
    }
}<|MERGE_RESOLUTION|>--- conflicted
+++ resolved
@@ -319,49 +319,27 @@
             };
 
             let mut remainder_index = 0u16;
-<<<<<<< HEAD
-            if let Some(remainder_address) = remainder_address {
-                // Find the index of the remainder in the transaction this has to be done because the remainder is not
-                // always the last output. The index within the transaction and the bip32 index will be
-                // validated by the hardware wallet.
-                'transaction_outputs: for output in prepared_transaction.transaction.outputs().iter() {
-                    if let Output::Basic(s) = output {
-                        if let Some(address) = s.unlock_conditions().address() {
-                            if *remainder_address == *address.address() {
-                                break 'transaction_outputs;
-                            }
-=======
             if let Some(remainder_output) = remainder_output {
-                match &prepared_transaction.essence {
-                    TransactionEssence::Regular(essence) => {
-                        // Find the index of the remainder in the transaction because it is not always the last output.
-                        // The index within the transaction and the bip32 index will be validated by the hardware
-                        // wallet.
-                        for output in essence.outputs().iter() {
-                            if !output.is_basic() {
-                                log::debug!("[LEDGER] unsupported output");
-                                return Err(Error::MiscError.into());
-                            }
-
-                            if remainder_output == output {
-                                break;
-                            }
-
-                            remainder_index += 1;
-                        }
-
-                        // Was index found?
-                        if remainder_index as usize == essence.outputs().len() {
-                            log::debug!("[LEDGER] remainder_index not found");
-                            return Err(Error::MiscError.into());
->>>>>>> 24f1057a
-                        }
-                    } else {
+                // Find the index of the remainder in the transaction because it is not always the last output.
+                // The index within the transaction and the bip32 index will be validated by the hardware
+                // wallet.
+                for output in prepared_transaction.transaction.outputs().iter() {
+                    if !output.is_basic() {
                         log::debug!("[LEDGER] unsupported output");
                         return Err(Error::MiscError.into());
                     }
 
+                    if remainder_output == output {
+                        break;
+                    }
+
                     remainder_index += 1;
+                }
+
+                // Was index found?
+                if remainder_index as usize == prepared_transaction.transaction.outputs().len() {
+                    log::debug!("[LEDGER] remainder_index not found");
+                    return Err(Error::MiscError.into());
                 }
 
                 // was index found?
@@ -376,26 +354,16 @@
             log::debug!(
                 "[LEDGER] {:?} {:02x?} {} {} {:?}",
                 input_bip32_indices,
-<<<<<<< HEAD
                 transaction_bytes,
-                remainder_address.is_some(),
-=======
-                essence_bytes,
                 remainder_output.is_some(),
->>>>>>> 24f1057a
                 remainder_index,
                 remainder_bip32
             );
             ledger
                 .prepare_signing(
                     input_bip32_indices,
-<<<<<<< HEAD
                     transaction_bytes,
-                    remainder_address.is_some(),
-=======
-                    essence_bytes,
                     remainder_output.is_some(),
->>>>>>> 24f1057a
                     remainder_index,
                     remainder_bip32,
                 )
