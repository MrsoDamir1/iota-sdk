--- conflicted
+++ resolved
@@ -41,30 +41,14 @@
     /// Timeout for API requests
     #[serde(default = "default_api_timeout")]
     pub api_timeout: Duration,
-<<<<<<< HEAD
-=======
-    /// Timeout when sending a block that requires remote proof of work
-    #[serde(default = "default_remote_pow_timeout")]
-    pub remote_pow_timeout: Duration,
-    /// The amount of threads to be used for proof of work
-    #[cfg(not(target_family = "wasm"))]
-    #[serde(default, skip_serializing_if = "Option::is_none")]
-    pub pow_worker_count: Option<usize>,
     /// The maximum parallel API requests
     #[cfg(not(target_family = "wasm"))]
     #[serde(default = "default_max_parallel_api_requests")]
     pub max_parallel_api_requests: usize,
->>>>>>> 75e919b8
 }
 
 fn default_api_timeout() -> Duration {
     DEFAULT_API_TIMEOUT
-}
-
-<<<<<<< HEAD
-=======
-fn default_remote_pow_timeout() -> Duration {
-    DEFAULT_REMOTE_POW_API_TIMEOUT
 }
 
 #[cfg(not(target_family = "wasm"))]
@@ -72,20 +56,6 @@
     super::constants::MAX_PARALLEL_API_REQUESTS
 }
 
-impl Default for NetworkInfo {
-    fn default() -> Self {
-        Self {
-            // TODO do we really want a default?
-            protocol_parameters: ProtocolParameters::default(),
-            local_pow: default_local_pow(),
-            fallback_to_local_pow: true,
-            tips_interval: DEFAULT_TIPS_INTERVAL,
-            latest_milestone_timestamp: None,
-        }
-    }
-}
-
->>>>>>> 75e919b8
 impl Default for ClientBuilder {
     fn default() -> Self {
         Self {
@@ -94,14 +64,8 @@
             broker_options: Default::default(),
             network_info: NetworkInfo::default(),
             api_timeout: DEFAULT_API_TIMEOUT,
-<<<<<<< HEAD
-=======
-            remote_pow_timeout: DEFAULT_REMOTE_POW_API_TIMEOUT,
-            #[cfg(not(target_family = "wasm"))]
-            pow_worker_count: None,
             #[cfg(not(target_family = "wasm"))]
             max_parallel_api_requests: super::constants::MAX_PARALLEL_API_REQUESTS,
->>>>>>> 75e919b8
         }
     }
 }
@@ -307,14 +271,8 @@
             broker_options: *client.mqtt.broker_options.read().await,
             network_info: client.network_info.read().await.clone(),
             api_timeout: client.get_timeout().await,
-<<<<<<< HEAD
-=======
-            remote_pow_timeout: client.get_remote_pow_timeout().await,
-            #[cfg(not(target_family = "wasm"))]
-            pow_worker_count: *client.pow_worker_count.read().await,
             #[cfg(not(target_family = "wasm"))]
             max_parallel_api_requests: client.request_pool.size().await,
->>>>>>> 75e919b8
         }
     }
 }
