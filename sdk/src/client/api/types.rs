--- conflicted
+++ resolved
@@ -1,12 +1,9 @@
 // Copyright 2024 IOTA Stiftung
 // SPDX-License-Identifier: Apache-2.0
 
-<<<<<<< HEAD
-=======
 use alloc::collections::BTreeMap;
 
 use crypto::keys::bip44::Bip44;
->>>>>>> 1d209fa5
 use serde::{Deserialize, Serialize};
 
 use crate::{
@@ -27,10 +24,7 @@
         },
         TryFromDto,
     },
-<<<<<<< HEAD
-=======
     utils::serde::{bip44::option_bip44, mana_rewards},
->>>>>>> 1d209fa5
 };
 
 /// Helper struct for offline signing
