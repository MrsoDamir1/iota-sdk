// Copyright 2024 IOTA Stiftung
// SPDX-License-Identifier: Apache-2.0

use super::{Error, InputSelection};
use crate::client::secret::types::InputSigningData;

impl InputSelection {
<<<<<<< HEAD
    pub(crate) fn fulfill_mana_requirement(&mut self, allotments: u64) -> Result<Vec<InputSigningData>, Error> {
        let required_mana = self.outputs.iter().map(|o| o.mana()).sum::<u64>() + allotments;
        let mut selected_mana = self.mana_rewards;

        for input in &self.selected_inputs {
            selected_mana += input.output.available_mana(
                &self.protocol_parameters,
                input.output_id().transaction_id().slot_index(),
                self.slot_index,
            )?;
        }
=======
    pub(crate) fn fulfill_mana_requirement(&mut self) -> Result<Vec<InputSigningData>, Error> {
        let (mut selected_mana, required_mana) = self.mana_sums()?;
>>>>>>> ed6ded26

        if selected_mana >= required_mana {
            log::debug!("Mana requirement already fulfilled");
            Ok(Vec::new())
        } else {
            let mut inputs = Vec::new();

            // TODO we should do as for the amount and have preferences on which inputs to pick.
            while let Some(input) = self.available_inputs.pop() {
                selected_mana += input.output.mana();
                inputs.push(input);

                if selected_mana >= required_mana {
                    break;
                }
            }

            Ok(inputs)
        }
    }

    pub(crate) fn mana_sums(&self) -> Result<(u64, u64), Error> {
        let required_mana = self.outputs.iter().map(|o| o.mana()).sum::<u64>() + self.mana_allotments;
        let mut selected_mana = 0;

        for input in &self.selected_inputs {
            selected_mana += input.output.available_mana(
                &self.protocol_parameters,
                input.output_id().transaction_id().slot_index(),
                self.slot_index,
            )?;
            // TODO rewards https://github.com/iotaledger/iota-sdk/issues/1310
        }
        Ok((selected_mana, required_mana))
    }
}<|MERGE_RESOLUTION|>--- conflicted
+++ resolved
@@ -5,22 +5,8 @@
 use crate::client::secret::types::InputSigningData;
 
 impl InputSelection {
-<<<<<<< HEAD
-    pub(crate) fn fulfill_mana_requirement(&mut self, allotments: u64) -> Result<Vec<InputSigningData>, Error> {
-        let required_mana = self.outputs.iter().map(|o| o.mana()).sum::<u64>() + allotments;
-        let mut selected_mana = self.mana_rewards;
-
-        for input in &self.selected_inputs {
-            selected_mana += input.output.available_mana(
-                &self.protocol_parameters,
-                input.output_id().transaction_id().slot_index(),
-                self.slot_index,
-            )?;
-        }
-=======
     pub(crate) fn fulfill_mana_requirement(&mut self) -> Result<Vec<InputSigningData>, Error> {
         let (mut selected_mana, required_mana) = self.mana_sums()?;
->>>>>>> ed6ded26
 
         if selected_mana >= required_mana {
             log::debug!("Mana requirement already fulfilled");
@@ -44,7 +30,7 @@
 
     pub(crate) fn mana_sums(&self) -> Result<(u64, u64), Error> {
         let required_mana = self.outputs.iter().map(|o| o.mana()).sum::<u64>() + self.mana_allotments;
-        let mut selected_mana = 0;
+        let mut selected_mana = self.mana_rewards;
 
         for input in &self.selected_inputs {
             selected_mana += input.output.available_mana(
