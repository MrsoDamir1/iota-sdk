--- conflicted
+++ resolved
@@ -40,13 +40,8 @@
                 .required_address(self.slot_index, self.protocol_parameters.committable_age_range())?
                 .expect("expiration unlockable outputs already filtered out");
 
-<<<<<<< HEAD
-            if required_address.is_ed25519() {
+            if required_address.is_ed25519_backed() {
                 return Ok(Some(required_address));
-=======
-            if required_address.is_ed25519_backed() {
-                return Ok(Some((required_address, input.chain)));
->>>>>>> 4374ef02
             }
         }
 
