// Copyright 2021 IOTA Stiftung
// SPDX-License-Identifier: Apache-2.0

//! The Client module to connect through HORNET or Bee with API usages

use std::{sync::Arc, time::Duration};

use tokio::sync::RwLock;
#[cfg(feature = "mqtt")]
use {
    crate::client::node_api::mqtt::{BrokerOptions, MqttEvent, TopicHandlerMap},
    rumqttc::AsyncClient as MqttClient,
    tokio::sync::watch::{Receiver as WatchReceiver, Sender as WatchSender},
};

#[cfg(target_family = "wasm")]
use crate::{client::constants::CACHE_NETWORK_INFO_TIMEOUT_IN_SECONDS, types::block::PROTOCOL_VERSION};
use crate::{
    client::{
        builder::{ClientBuilder, NetworkInfo},
        error::Result,
        node_manager::NodeManager,
        Error,
    },
    types::block::{address::Hrp, output::RentStructure, protocol::ProtocolParameters},
};

/// An IOTA node client.
#[derive(Clone)]
pub struct Client {
    pub(crate) inner: Arc<ClientInner>,
    #[cfg(not(target_family = "wasm"))]
    pub(crate) _sync_handle: Arc<RwLock<SyncHandle>>,
}

impl core::ops::Deref for Client {
    type Target = ClientInner;

    fn deref(&self) -> &Self::Target {
        &self.inner
    }
}

pub struct ClientInner {
    /// Node manager
    pub(crate) node_manager: RwLock<NodeManager>,
    pub(crate) network_info: RwLock<NetworkInfo>,
    /// HTTP request timeout.
    pub(crate) api_timeout: RwLock<Duration>,
    #[cfg(feature = "mqtt")]
    pub(crate) mqtt: MqttInner,
    #[cfg(target_family = "wasm")]
    pub(crate) last_sync: tokio::sync::Mutex<Option<u32>>,
}

#[derive(Default)]
pub(crate) struct SyncHandle(pub(crate) Option<tokio::task::JoinHandle<()>>);

impl Drop for SyncHandle {
    fn drop(&mut self) {
        #[cfg(not(target_family = "wasm"))]
        if let Some(sync_handle) = self.0.take() {
            sync_handle.abort();
        }
    }
}

#[cfg(feature = "mqtt")]
pub(crate) struct MqttInner {
    /// A MQTT client to subscribe/unsubscribe to topics.
    pub(crate) client: RwLock<Option<MqttClient>>,
    pub(crate) topic_handlers: RwLock<TopicHandlerMap>,
    pub(crate) broker_options: RwLock<BrokerOptions>,
    pub(crate) sender: RwLock<WatchSender<MqttEvent>>,
    pub(crate) receiver: RwLock<WatchReceiver<MqttEvent>>,
}

impl std::fmt::Debug for Client {
    fn fmt(&self, f: &mut std::fmt::Formatter<'_>) -> std::fmt::Result {
        let mut d = f.debug_struct("Client");
        d.field("node_manager", &self.inner.node_manager);
        #[cfg(feature = "mqtt")]
        d.field("broker_options", &self.inner.mqtt.broker_options);
        d.field("network_info", &self.inner.network_info).finish()
    }
}

impl Client {
    /// Create the builder to instantiate the IOTA Client.
    pub fn builder() -> ClientBuilder {
        ClientBuilder::new()
    }
}

impl ClientInner {
    /// Gets the network related information such as network_id and if it's the default one, sync it first and set the
    /// NetworkInfo.
    pub async fn get_network_info(&self) -> Result<NetworkInfo> {
        // For WASM we don't have the node syncing process, which updates the network_info every 60 seconds, so we
        // request the node info every time, so we don't create invalid transactions/blocks.
        #[cfg(target_family = "wasm")]
        {
            let current_time = crate::utils::unix_timestamp_now().as_secs() as u32;
            if let Some(last_sync) = *self.last_sync.lock().await {
                if current_time < last_sync {
                    return Ok(self.network_info.read().await.clone());
                }
            }
            let info = self.get_info().await?.node_info;
            let mut client_network_info = self.network_info.write().await;
<<<<<<< HEAD
            client_network_info.protocol_parameters = info
                .protocol_parameters_by_version(PROTOCOL_VERSION)
                .expect("missing v3 protocol parameters")
                .parameters
                .clone();

            *LAST_SYNC.lock().unwrap() = Some(current_time + CACHE_NETWORK_INFO_TIMEOUT_IN_SECONDS);
=======
            client_network_info.protocol_parameters = info.protocol.clone();
            *self.last_sync.lock().await = Some(current_time + CACHE_NETWORK_INFO_TIMEOUT_IN_SECONDS);
>>>>>>> a8b53902
        }

        Ok(self.network_info.read().await.clone())
    }

    /// Gets the protocol parameters of the node we're connecting to.
    pub async fn get_protocol_parameters(&self) -> Result<ProtocolParameters> {
        Ok(self.get_network_info().await?.protocol_parameters)
    }

    /// Gets the protocol version of the node we're connecting to.
    pub async fn get_protocol_version(&self) -> Result<u8> {
        Ok(self.get_network_info().await?.protocol_parameters.version())
    }

    /// Gets the network name of the node we're connecting to.
    pub async fn get_network_name(&self) -> Result<String> {
        Ok(self.get_network_info().await?.protocol_parameters.network_name().into())
    }

    /// Gets the network id of the node we're connecting to.
    pub async fn get_network_id(&self) -> Result<u64> {
        Ok(self.get_network_info().await?.protocol_parameters.network_id())
    }

    /// Gets the bech32 HRP of the node we're connecting to.
    pub async fn get_bech32_hrp(&self) -> Result<Hrp> {
        Ok(self.get_network_info().await?.protocol_parameters.bech32_hrp())
    }

    /// Gets the rent structure of the node we're connecting to.
    pub async fn get_rent_structure(&self) -> Result<RentStructure> {
        Ok(self.get_network_info().await?.protocol_parameters.rent_structure())
    }

    /// Gets the token supply of the node we're connecting to.
    pub async fn get_token_supply(&self) -> Result<u64> {
        Ok(self.get_network_info().await?.protocol_parameters.token_supply())
    }

    pub(crate) async fn get_timeout(&self) -> Duration {
        *self.api_timeout.read().await
    }

    /// Validates if a bech32 HRP matches the one from the connected network.
    pub async fn bech32_hrp_matches(&self, bech32_hrp: &Hrp) -> Result<()> {
        let expected = self.get_bech32_hrp().await?;
        if bech32_hrp != &expected {
            return Err(Error::Bech32HrpMismatch {
                provided: bech32_hrp.to_string(),
                expected: expected.to_string(),
            });
        };
        Ok(())
    }
}<|MERGE_RESOLUTION|>--- conflicted
+++ resolved
@@ -108,18 +108,13 @@
             }
             let info = self.get_info().await?.node_info;
             let mut client_network_info = self.network_info.write().await;
-<<<<<<< HEAD
             client_network_info.protocol_parameters = info
                 .protocol_parameters_by_version(PROTOCOL_VERSION)
                 .expect("missing v3 protocol parameters")
                 .parameters
                 .clone();
 
-            *LAST_SYNC.lock().unwrap() = Some(current_time + CACHE_NETWORK_INFO_TIMEOUT_IN_SECONDS);
-=======
-            client_network_info.protocol_parameters = info.protocol.clone();
             *self.last_sync.lock().await = Some(current_time + CACHE_NETWORK_INFO_TIMEOUT_IN_SECONDS);
->>>>>>> a8b53902
         }
 
         Ok(self.network_info.read().await.clone())
