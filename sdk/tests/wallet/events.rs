// Copyright 2023 IOTA Stiftung
// SPDX-License-Identifier: Apache-2.0

use iota_sdk::{
    client::api::PreparedTransactionDataDto,
    types::block::{
        address::{Address, Bech32Address, Ed25519Address},
        input::{Input, UtxoInput},
        output::{
            unlock_condition::AddressUnlockCondition, BasicOutput, LeafHash, Output, OutputCommitmentProof,
            OutputIdProof,
        },
        payload::signed_transaction::{Transaction, TransactionHash, TransactionId},
        protocol::protocol_parameters,
        rand::{
            mana::rand_mana_allotment,
            output::{rand_basic_output, rand_output_metadata},
        },
        slot::SlotIndex,
    },
    wallet::{
        events::types::{
            AddressData, NewOutputEvent, SpentOutputEvent, TransactionInclusionEvent, TransactionProgressEvent,
            WalletEvent,
        },
        types::{InclusionState, OutputData},
    },
};
use pretty_assertions::assert_eq;

const ED25519_ADDRESS: &str = "0x52fdfc072182654f163f5f0f9a621d729566c74d10037c4d7bbb0407d1e2c649";
const TRANSACTION_ID: &str = "0x52fdfc072182654f163f5f0f9a621d729566c74d10037c4d7bbb0407d1e2c64900000000";

fn assert_serde_eq(event_0: WalletEvent) {
    let json = serde_json::to_string(&event_0).unwrap();
    let event_1 = serde_json::from_str(&json).unwrap();

    assert_eq!(event_0, event_1);
}

#[test]
fn wallet_events_serde() {
    #[cfg(feature = "ledger_nano")]
    assert_serde_eq(WalletEvent::LedgerAddressGeneration(AddressData {
        address: Bech32Address::try_from_str("rms1qpllaj0pyveqfkwxmnngz2c488hfdtmfrj3wfkgxtk4gtyrax0jaxzt70zy")
            .unwrap(),
    }));

    let output_data = OutputData {
        output_id: TransactionHash::null().into_transaction_id(0).into_output_id(0),
        metadata: rand_output_metadata(),
        output: Output::from(rand_basic_output(1_813_620_509_061_365)),
        output_id_proof: OutputIdProof {
            slot: SlotIndex(1),
            output_index: 0,
            transaction_commitment: "0x".to_string(),
            output_commitment_proof: OutputCommitmentProof::LeafHash(LeafHash {
                kind: 1,
                hash: [0u8; 32],
            }),
        },
        is_spent: false,
        network_id: 42,
        remainder: true,
    };

    assert_serde_eq(WalletEvent::NewOutput(Box::new(NewOutputEvent {
        output: output_data.clone(),
        transaction: None,
        transaction_inputs: None,
    })));

    assert_serde_eq(WalletEvent::SpentOutput(Box::new(SpentOutputEvent {
        output: output_data,
    })));

    assert_serde_eq(WalletEvent::TransactionInclusion(TransactionInclusionEvent {
        transaction_id: TransactionHash::null().into_transaction_id(0),
        inclusion_state: InclusionState::Conflicting,
    }));

    assert_serde_eq(WalletEvent::TransactionProgress(
        TransactionProgressEvent::SelectingInputs,
    ));

    assert_serde_eq(WalletEvent::TransactionProgress(
        TransactionProgressEvent::GeneratingRemainderDepositAddress(AddressData {
            address: Bech32Address::try_from_str("rms1qpllaj0pyveqfkwxmnngz2c488hfdtmfrj3wfkgxtk4gtyrax0jaxzt70zy")
                .unwrap(),
        }),
    ));

    {
        let protocol_parameters = protocol_parameters();
        let transaction_id = TransactionId::new(prefix_hex::decode(TRANSACTION_ID).unwrap());
        let input1 = Input::Utxo(UtxoInput::new(transaction_id, 0));
        let input2 = Input::Utxo(UtxoInput::new(transaction_id, 1));
        let bytes: [u8; 32] = prefix_hex::decode(ED25519_ADDRESS).unwrap();
        let address = Address::from(Ed25519Address::new(bytes));
        let amount = 1_000_000;
        let output = Output::Basic(
            BasicOutput::build_with_amount(amount)
                .add_unlock_condition(AddressUnlockCondition::new(address))
                .finish()
                .unwrap(),
        );
        let transaction = Transaction::builder(protocol_parameters.network_id())
            .with_inputs(vec![input1, input2])
            .add_output(output)
            .add_mana_allotment(rand_mana_allotment(&protocol_parameters))
            .finish_with_params(&protocol_parameters)
            .unwrap();

        assert_serde_eq(WalletEvent::TransactionProgress(
            TransactionProgressEvent::PreparedTransaction(Box::new(PreparedTransactionDataDto {
                transaction: (&transaction).into(),
                inputs_data: Vec::new(),
<<<<<<< HEAD
                remainder: None,
                mana_rewards: None,
=======
                remainders: Vec::new(),
>>>>>>> 4cb2b00c
            })),
        ));
    }

    assert_serde_eq(WalletEvent::TransactionProgress(
        TransactionProgressEvent::PreparedTransactionSigningHash(ED25519_ADDRESS.to_string()),
    ));

    assert_serde_eq(WalletEvent::TransactionProgress(
        TransactionProgressEvent::SigningTransaction,
    ));

    assert_serde_eq(WalletEvent::TransactionProgress(TransactionProgressEvent::Broadcasting));
}<|MERGE_RESOLUTION|>--- conflicted
+++ resolved
@@ -115,12 +115,8 @@
             TransactionProgressEvent::PreparedTransaction(Box::new(PreparedTransactionDataDto {
                 transaction: (&transaction).into(),
                 inputs_data: Vec::new(),
-<<<<<<< HEAD
-                remainder: None,
+                remainders: Vec::new(),
                 mana_rewards: None,
-=======
-                remainders: Vec::new(),
->>>>>>> 4cb2b00c
             })),
         ));
     }
