--- conflicted
+++ resolved
@@ -23,7 +23,6 @@
         .unwrap()
 }
 
-<<<<<<< HEAD
 // TODO uncomment
 // /// Create a client with `DEFAULT_DEVNET_NODE_URL` and a random mnemonic, request funds from the faucet to the first
 // /// address and wait until they arrived.
@@ -31,7 +30,8 @@
 //     mnemonic: Option<Mnemonic>,
 // ) -> Result<(Client, SecretManager)> { let client = Client::builder().with_node(NODE_LOCAL)?.finish().await?;
 
-//     let secret_manager = SecretManager::try_from_mnemonic(mnemonic.unwrap_or(Client::generate_mnemonic().unwrap()))?;
+// let secret_manager =
+//     SecretManager::try_from_mnemonic(mnemonic.unwrap_or_else(|| Client::generate_mnemonic().unwrap()))?;
 
 //     let address = secret_manager
 //         .generate_ed25519_addresses(
@@ -61,45 +61,4 @@
 //         }
 //     }
 //     panic!("Faucet no longer wants to hand over coins");
-// }
-=======
-/// Create a client with `DEFAULT_DEVNET_NODE_URL` and a random mnemonic, request funds from the faucet to the first
-/// address and wait until they arrived.
-pub async fn create_client_and_secret_manager_with_funds(
-    mnemonic: Option<Mnemonic>,
-) -> Result<(Client, SecretManager)> {
-    let client = Client::builder().with_node(NODE_LOCAL)?.finish().await?;
-
-    let secret_manager =
-        SecretManager::try_from_mnemonic(mnemonic.unwrap_or_else(|| Client::generate_mnemonic().unwrap()))?;
-
-    let address = secret_manager
-        .generate_ed25519_addresses(
-            GetAddressesOptions::from_client(&client)
-                .await?
-                .with_coin_type(SHIMMER_COIN_TYPE)
-                .with_range(0..1),
-        )
-        .await?[0];
-
-    request_funds_from_faucet(FAUCET_URL, &address).await?;
-
-    // Continue only after funds are received
-    for _ in 0..30 {
-        tokio::time::sleep(std::time::Duration::from_secs(2)).await;
-        let output_ids_response = client
-            .basic_output_ids([
-                QueryParameter::Address(address),
-                QueryParameter::HasExpiration(false),
-                QueryParameter::HasTimelock(false),
-                QueryParameter::HasStorageDepositReturn(false),
-            ])
-            .await?;
-
-        if !output_ids_response.is_empty() {
-            return Ok((client, secret_manager));
-        }
-    }
-    panic!("Faucet no longer wants to hand over coins");
-}
->>>>>>> 24f1057a
+// }