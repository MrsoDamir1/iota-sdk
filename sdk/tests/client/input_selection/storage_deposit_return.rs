// Copyright 2023 IOTA Stiftung
// SPDX-License-Identifier: Apache-2.0

use std::str::FromStr;

use iota_sdk::{
    client::api::input_selection::{Error, InputSelection},
    types::block::{address::Address, output::AccountId, protocol::protocol_parameters},
};
use pretty_assertions::assert_eq;

use crate::client::{
    build_inputs, build_outputs, is_remainder_or_return, unsorted_eq,
    Build::{Account, Basic},
    ACCOUNT_ID_1, BECH32_ADDRESS_ACCOUNT_1, BECH32_ADDRESS_ED25519_0, BECH32_ADDRESS_ED25519_1,
    BECH32_ADDRESS_ED25519_2, SLOT_INDEX,
};

#[test]
fn sdruc_output_not_provided_no_remainder() {
    let protocol_parameters = protocol_parameters();

<<<<<<< HEAD
    let inputs = build_inputs([Basic(
        2_000_000,
        Address::try_from_bech32(BECH32_ADDRESS_ED25519_0).unwrap(),
        None,
        None,
        Some((Address::try_from_bech32(BECH32_ADDRESS_ED25519_1).unwrap(), 1_000_000)),
        None,
        None,
    )]);
=======
    let inputs = build_inputs(
        [Basic(
            2_000_000,
            Address::try_from_bech32(BECH32_ADDRESS_ED25519_0).unwrap(),
            None,
            None,
            Some((Address::try_from_bech32(BECH32_ADDRESS_ED25519_1).unwrap(), 1_000_000)),
            None,
            None,
            None,
        )],
        Some(SLOT_INDEX),
    );
>>>>>>> dd055082
    let outputs = build_outputs([Basic(
        1_000_000,
        Address::try_from_bech32(BECH32_ADDRESS_ED25519_0).unwrap(),
        None,
        None,
        None,
        None,
        None,
    )]);

    let selected = InputSelection::new(
        inputs.clone(),
        outputs.clone(),
        [Address::try_from_bech32(BECH32_ADDRESS_ED25519_0).unwrap()],
        SLOT_INDEX,
        protocol_parameters,
    )
    .select()
    .unwrap();

    assert!(unsorted_eq(&selected.inputs, &inputs));
    assert_eq!(selected.outputs.len(), 2);
    assert!(selected.outputs.contains(&outputs[0]));
    selected.outputs.iter().for_each(|output| {
        if !outputs.contains(output) {
            assert!(is_remainder_or_return(
                output,
                1_000_000,
                Address::try_from_bech32(BECH32_ADDRESS_ED25519_1).unwrap(),
                None
            ));
        }
    });
}

#[test]
fn sdruc_output_provided_no_remainder() {
    let protocol_parameters = protocol_parameters();

<<<<<<< HEAD
    let inputs = build_inputs([Basic(
        2_000_000,
        Address::try_from_bech32(BECH32_ADDRESS_ED25519_0).unwrap(),
        None,
        None,
        Some((Address::try_from_bech32(BECH32_ADDRESS_ED25519_1).unwrap(), 1_000_000)),
        None,
        None,
    )]);
=======
    let inputs = build_inputs(
        [Basic(
            2_000_000,
            Address::try_from_bech32(BECH32_ADDRESS_ED25519_0).unwrap(),
            None,
            None,
            Some((Address::try_from_bech32(BECH32_ADDRESS_ED25519_1).unwrap(), 1_000_000)),
            None,
            None,
            None,
        )],
        Some(SLOT_INDEX),
    );
>>>>>>> dd055082
    let outputs = build_outputs([
        Basic(
            1_000_000,
            Address::try_from_bech32(BECH32_ADDRESS_ED25519_0).unwrap(),
            None,
            None,
            None,
            None,
            None,
        ),
        Basic(
            1_000_000,
            Address::try_from_bech32(BECH32_ADDRESS_ED25519_1).unwrap(),
            None,
            None,
            None,
            None,
            None,
        ),
    ]);

    let selected = InputSelection::new(
        inputs.clone(),
        outputs.clone(),
        [Address::try_from_bech32(BECH32_ADDRESS_ED25519_0).unwrap()],
        SLOT_INDEX,
        protocol_parameters,
    )
    .select()
    .unwrap();

    assert!(unsorted_eq(&selected.inputs, &inputs));
    assert!(unsorted_eq(&selected.outputs, &outputs));
}

#[test]
fn sdruc_output_provided_remainder() {
    let protocol_parameters = protocol_parameters();

<<<<<<< HEAD
    let inputs = build_inputs([Basic(
        2_000_000,
        Address::try_from_bech32(BECH32_ADDRESS_ED25519_0).unwrap(),
        None,
        None,
        Some((Address::try_from_bech32(BECH32_ADDRESS_ED25519_1).unwrap(), 1_000_000)),
        None,
        None,
    )]);
=======
    let inputs = build_inputs(
        [Basic(
            2_000_000,
            Address::try_from_bech32(BECH32_ADDRESS_ED25519_0).unwrap(),
            None,
            None,
            Some((Address::try_from_bech32(BECH32_ADDRESS_ED25519_1).unwrap(), 1_000_000)),
            None,
            None,
            None,
        )],
        Some(SLOT_INDEX),
    );
>>>>>>> dd055082
    let outputs = build_outputs([Basic(
        1_000_000,
        Address::try_from_bech32(BECH32_ADDRESS_ED25519_1).unwrap(),
        None,
        None,
        None,
        None,
        None,
    )]);

    let selected = InputSelection::new(
        inputs.clone(),
        outputs.clone(),
        [Address::try_from_bech32(BECH32_ADDRESS_ED25519_0).unwrap()],
        SLOT_INDEX,
        protocol_parameters,
    )
    .select()
    .unwrap();

    assert!(unsorted_eq(&selected.inputs, &inputs));
    assert_eq!(selected.outputs.len(), 2);
    assert!(selected.outputs.contains(&outputs[0]));
    selected.outputs.iter().for_each(|output| {
        if !outputs.contains(output) {
            assert!(is_remainder_or_return(
                output,
                1_000_000,
                Address::try_from_bech32(BECH32_ADDRESS_ED25519_0).unwrap(),
                None
            ));
        }
    });
}

#[test]
fn two_sdrucs_to_the_same_address_both_needed() {
    let protocol_parameters = protocol_parameters();

<<<<<<< HEAD
    let inputs = build_inputs([
        Basic(
            2_000_000,
            Address::try_from_bech32(BECH32_ADDRESS_ED25519_0).unwrap(),
            None,
            None,
            Some((Address::try_from_bech32(BECH32_ADDRESS_ED25519_1).unwrap(), 1_000_000)),
            None,
            None,
        ),
        Basic(
            2_000_000,
            Address::try_from_bech32(BECH32_ADDRESS_ED25519_0).unwrap(),
            None,
            None,
            Some((Address::try_from_bech32(BECH32_ADDRESS_ED25519_1).unwrap(), 1_000_000)),
            None,
            None,
        ),
    ]);
=======
    let inputs = build_inputs(
        [
            Basic(
                2_000_000,
                Address::try_from_bech32(BECH32_ADDRESS_ED25519_0).unwrap(),
                None,
                None,
                Some((Address::try_from_bech32(BECH32_ADDRESS_ED25519_1).unwrap(), 1_000_000)),
                None,
                None,
                None,
            ),
            Basic(
                2_000_000,
                Address::try_from_bech32(BECH32_ADDRESS_ED25519_0).unwrap(),
                None,
                None,
                Some((Address::try_from_bech32(BECH32_ADDRESS_ED25519_1).unwrap(), 1_000_000)),
                None,
                None,
                None,
            ),
        ],
        Some(SLOT_INDEX),
    );
>>>>>>> dd055082
    let outputs = build_outputs([Basic(
        2_000_000,
        Address::try_from_bech32(BECH32_ADDRESS_ED25519_0).unwrap(),
        None,
        None,
        None,
        None,
        None,
    )]);

    let selected = InputSelection::new(
        inputs.clone(),
        outputs.clone(),
        [Address::try_from_bech32(BECH32_ADDRESS_ED25519_0).unwrap()],
        SLOT_INDEX,
        protocol_parameters,
    )
    .select()
    .unwrap();

    assert!(unsorted_eq(&selected.inputs, &inputs));
    assert_eq!(selected.outputs.len(), 2);
    assert!(selected.outputs.contains(&outputs[0]));
    selected.outputs.iter().for_each(|output| {
        if !outputs.contains(output) {
            assert!(is_remainder_or_return(
                output,
                2_000_000,
                Address::try_from_bech32(BECH32_ADDRESS_ED25519_1).unwrap(),
                None
            ));
        }
    });
}

#[test]
fn two_sdrucs_to_the_same_address_one_needed() {
    let protocol_parameters = protocol_parameters();

<<<<<<< HEAD
    let inputs = build_inputs([
        Basic(
            2_000_000,
            Address::try_from_bech32(BECH32_ADDRESS_ED25519_0).unwrap(),
            None,
            None,
            Some((Address::try_from_bech32(BECH32_ADDRESS_ED25519_1).unwrap(), 1_000_000)),
            None,
            None,
        ),
        Basic(
            1_000_000,
            Address::try_from_bech32(BECH32_ADDRESS_ED25519_0).unwrap(),
            None,
            None,
            Some((Address::try_from_bech32(BECH32_ADDRESS_ED25519_1).unwrap(), 1_000_000)),
            None,
            None,
        ),
    ]);
=======
    let inputs = build_inputs(
        [
            Basic(
                2_000_000,
                Address::try_from_bech32(BECH32_ADDRESS_ED25519_0).unwrap(),
                None,
                None,
                Some((Address::try_from_bech32(BECH32_ADDRESS_ED25519_1).unwrap(), 1_000_000)),
                None,
                None,
                None,
            ),
            Basic(
                1_000_000,
                Address::try_from_bech32(BECH32_ADDRESS_ED25519_0).unwrap(),
                None,
                None,
                Some((Address::try_from_bech32(BECH32_ADDRESS_ED25519_1).unwrap(), 1_000_000)),
                None,
                None,
                None,
            ),
        ],
        Some(SLOT_INDEX),
    );
>>>>>>> dd055082
    let outputs = build_outputs([Basic(
        1_000_000,
        Address::try_from_bech32(BECH32_ADDRESS_ED25519_0).unwrap(),
        None,
        None,
        None,
        None,
        None,
    )]);

    let selected = InputSelection::new(
        inputs.clone(),
        outputs.clone(),
        [Address::try_from_bech32(BECH32_ADDRESS_ED25519_0).unwrap()],
        SLOT_INDEX,
        protocol_parameters,
    )
    .select()
    .unwrap();

    assert_eq!(selected.inputs.len(), 1);
    assert!(selected.inputs.contains(&inputs[0]));
    assert_eq!(selected.outputs.len(), 2);
    assert!(selected.outputs.contains(&outputs[0]));
    selected.outputs.iter().for_each(|output| {
        if !outputs.contains(output) {
            assert!(is_remainder_or_return(
                output,
                1_000_000,
                Address::try_from_bech32(BECH32_ADDRESS_ED25519_1).unwrap(),
                None
            ));
        }
    });
}

#[test]
fn two_sdrucs_to_different_addresses_both_needed() {
    let protocol_parameters = protocol_parameters();

<<<<<<< HEAD
    let inputs = build_inputs([
        Basic(
            2_000_000,
            Address::try_from_bech32(BECH32_ADDRESS_ED25519_0).unwrap(),
            None,
            None,
            Some((Address::try_from_bech32(BECH32_ADDRESS_ED25519_1).unwrap(), 1_000_000)),
            None,
            None,
        ),
        Basic(
            2_000_000,
            Address::try_from_bech32(BECH32_ADDRESS_ED25519_0).unwrap(),
            None,
            None,
            Some((Address::try_from_bech32(BECH32_ADDRESS_ED25519_2).unwrap(), 1_000_000)),
            None,
            None,
        ),
    ]);
=======
    let inputs = build_inputs(
        [
            Basic(
                2_000_000,
                Address::try_from_bech32(BECH32_ADDRESS_ED25519_0).unwrap(),
                None,
                None,
                Some((Address::try_from_bech32(BECH32_ADDRESS_ED25519_1).unwrap(), 1_000_000)),
                None,
                None,
                None,
            ),
            Basic(
                2_000_000,
                Address::try_from_bech32(BECH32_ADDRESS_ED25519_0).unwrap(),
                None,
                None,
                Some((Address::try_from_bech32(BECH32_ADDRESS_ED25519_2).unwrap(), 1_000_000)),
                None,
                None,
                None,
            ),
        ],
        Some(SLOT_INDEX),
    );
>>>>>>> dd055082
    let outputs = build_outputs([Basic(
        2_000_000,
        Address::try_from_bech32(BECH32_ADDRESS_ED25519_0).unwrap(),
        None,
        None,
        None,
        None,
        None,
    )]);

    let selected = InputSelection::new(
        inputs.clone(),
        outputs.clone(),
        [Address::try_from_bech32(BECH32_ADDRESS_ED25519_0).unwrap()],
        SLOT_INDEX,
        protocol_parameters,
    )
    .select()
    .unwrap();

    assert!(unsorted_eq(&selected.inputs, &inputs));
    assert_eq!(selected.outputs.len(), 3);
    assert!(selected.outputs.contains(&outputs[0]));
    assert!(selected.outputs.iter().any(|output| {
        is_remainder_or_return(
            output,
            1_000_000,
            Address::try_from_bech32(BECH32_ADDRESS_ED25519_1).unwrap(),
            None,
        )
    }));
    assert!(selected.outputs.iter().any(|output| {
        is_remainder_or_return(
            output,
            1_000_000,
            Address::try_from_bech32(BECH32_ADDRESS_ED25519_2).unwrap(),
            None,
        )
    }));
}

#[test]
fn two_sdrucs_to_different_addresses_one_needed() {
    let protocol_parameters = protocol_parameters();

<<<<<<< HEAD
    let inputs = build_inputs([
        Basic(
            2_000_000,
            Address::try_from_bech32(BECH32_ADDRESS_ED25519_0).unwrap(),
            None,
            None,
            Some((Address::try_from_bech32(BECH32_ADDRESS_ED25519_1).unwrap(), 1_000_000)),
            None,
            None,
        ),
        Basic(
            1_000_000,
            Address::try_from_bech32(BECH32_ADDRESS_ED25519_0).unwrap(),
            None,
            None,
            Some((Address::try_from_bech32(BECH32_ADDRESS_ED25519_2).unwrap(), 1_000_000)),
            None,
            None,
        ),
    ]);
=======
    let inputs = build_inputs(
        [
            Basic(
                2_000_000,
                Address::try_from_bech32(BECH32_ADDRESS_ED25519_0).unwrap(),
                None,
                None,
                Some((Address::try_from_bech32(BECH32_ADDRESS_ED25519_1).unwrap(), 1_000_000)),
                None,
                None,
                None,
            ),
            Basic(
                1_000_000,
                Address::try_from_bech32(BECH32_ADDRESS_ED25519_0).unwrap(),
                None,
                None,
                Some((Address::try_from_bech32(BECH32_ADDRESS_ED25519_2).unwrap(), 1_000_000)),
                None,
                None,
                None,
            ),
        ],
        Some(SLOT_INDEX),
    );
>>>>>>> dd055082
    let outputs = build_outputs([Basic(
        1_000_000,
        Address::try_from_bech32(BECH32_ADDRESS_ED25519_0).unwrap(),
        None,
        None,
        None,
        None,
        None,
    )]);

    let selected = InputSelection::new(
        inputs.clone(),
        outputs.clone(),
        [Address::try_from_bech32(BECH32_ADDRESS_ED25519_0).unwrap()],
        SLOT_INDEX,
        protocol_parameters,
    )
    .select()
    .unwrap();

    assert_eq!(selected.inputs.len(), 1);
    assert!(selected.inputs.contains(&inputs[0]));
    assert_eq!(selected.outputs.len(), 2);
    assert!(selected.outputs.contains(&outputs[0]));
    selected.outputs.iter().for_each(|output| {
        if !outputs.contains(output) {
            assert!(is_remainder_or_return(
                output,
                1_000_000,
                Address::try_from_bech32(BECH32_ADDRESS_ED25519_1).unwrap(),
                None
            ));
        }
    });
}

#[test]
fn insufficient_amount_because_of_sdruc() {
    let protocol_parameters = protocol_parameters();

<<<<<<< HEAD
    let inputs = build_inputs([Basic(
        2_000_000,
        Address::try_from_bech32(BECH32_ADDRESS_ED25519_0).unwrap(),
        None,
        None,
        Some((Address::try_from_bech32(BECH32_ADDRESS_ED25519_1).unwrap(), 1_000_000)),
        None,
        None,
    )]);
=======
    let inputs = build_inputs(
        [Basic(
            2_000_000,
            Address::try_from_bech32(BECH32_ADDRESS_ED25519_0).unwrap(),
            None,
            None,
            Some((Address::try_from_bech32(BECH32_ADDRESS_ED25519_1).unwrap(), 1_000_000)),
            None,
            None,
            None,
        )],
        Some(SLOT_INDEX),
    );
>>>>>>> dd055082
    let outputs = build_outputs([Basic(
        2_000_000,
        Address::try_from_bech32(BECH32_ADDRESS_ED25519_0).unwrap(),
        None,
        None,
        None,
        None,
        None,
    )]);

    let selected = InputSelection::new(
        inputs,
        outputs,
        [Address::try_from_bech32(BECH32_ADDRESS_ED25519_0).unwrap()],
        SLOT_INDEX,
        protocol_parameters,
    )
    .select();

    assert!(matches!(
        selected,
        Err(Error::InsufficientAmount {
            found: 2_000_000,
            required: 3_000_000,
        })
    ));
}

#[test]
fn useless_sdruc_required_for_sender_feature() {
    let protocol_parameters = protocol_parameters();

<<<<<<< HEAD
    let inputs = build_inputs([
        Basic(
            1_000_000,
            Address::try_from_bech32(BECH32_ADDRESS_ED25519_0).unwrap(),
            None,
            None,
            Some((Address::try_from_bech32(BECH32_ADDRESS_ED25519_2).unwrap(), 1_000_000)),
            None,
            None,
        ),
        Basic(
            1_000_000,
            Address::try_from_bech32(BECH32_ADDRESS_ED25519_1).unwrap(),
            None,
            None,
            None,
            None,
            None,
        ),
    ]);
=======
    let inputs = build_inputs(
        [
            Basic(
                1_000_000,
                Address::try_from_bech32(BECH32_ADDRESS_ED25519_0).unwrap(),
                None,
                None,
                Some((Address::try_from_bech32(BECH32_ADDRESS_ED25519_2).unwrap(), 1_000_000)),
                None,
                None,
                None,
            ),
            Basic(
                1_000_000,
                Address::try_from_bech32(BECH32_ADDRESS_ED25519_1).unwrap(),
                None,
                None,
                None,
                None,
                None,
                None,
            ),
        ],
        Some(SLOT_INDEX),
    );
>>>>>>> dd055082
    let outputs = build_outputs([Basic(
        1_000_000,
        Address::try_from_bech32(BECH32_ADDRESS_ED25519_0).unwrap(),
        None,
        Some(Address::try_from_bech32(BECH32_ADDRESS_ED25519_0).unwrap()),
        None,
        None,
        None,
    )]);

    let selected = InputSelection::new(
        inputs.clone(),
        outputs.clone(),
        [
            Address::try_from_bech32(BECH32_ADDRESS_ED25519_0).unwrap(),
            Address::try_from_bech32(BECH32_ADDRESS_ED25519_1).unwrap(),
        ],
        SLOT_INDEX,
        protocol_parameters,
    )
    .select()
    .unwrap();

    assert!(unsorted_eq(&selected.inputs, &inputs));
    assert_eq!(selected.outputs.len(), 2);
    assert!(selected.outputs.contains(&outputs[0]));
    selected.outputs.iter().for_each(|output| {
        if !outputs.contains(output) {
            assert!(is_remainder_or_return(
                output,
                1_000_000,
                Address::try_from_bech32(BECH32_ADDRESS_ED25519_2).unwrap(),
                None
            ));
        }
    });
}

#[test]
fn sdruc_required_non_ed25519_in_address_unlock() {
    let protocol_parameters = protocol_parameters();
    let account_id_1 = AccountId::from_str(ACCOUNT_ID_1).unwrap();

<<<<<<< HEAD
    let inputs = build_inputs([
        Basic(
            2_000_000,
            Address::try_from_bech32(BECH32_ADDRESS_ACCOUNT_1).unwrap(),
            None,
            None,
            Some((Address::try_from_bech32(BECH32_ADDRESS_ED25519_2).unwrap(), 1_000_000)),
            None,
            None,
        ),
        Account(
            1_000_000,
            account_id_1,
            Address::try_from_bech32(BECH32_ADDRESS_ED25519_0).unwrap(),
            None,
            None,
        ),
    ]);
=======
    let inputs = build_inputs(
        [
            Basic(
                2_000_000,
                Address::try_from_bech32(BECH32_ADDRESS_ACCOUNT_1).unwrap(),
                None,
                None,
                Some((Address::try_from_bech32(BECH32_ADDRESS_ED25519_2).unwrap(), 1_000_000)),
                None,
                None,
                None,
            ),
            Account(
                1_000_000,
                account_id_1,
                Address::try_from_bech32(BECH32_ADDRESS_ED25519_0).unwrap(),
                None,
                None,
                None,
            ),
        ],
        Some(SLOT_INDEX),
    );
>>>>>>> dd055082
    let outputs = build_outputs([Basic(
        1_000_000,
        Address::try_from_bech32(BECH32_ADDRESS_ED25519_2).unwrap(),
        None,
        Some(Address::try_from_bech32(BECH32_ADDRESS_ACCOUNT_1).unwrap()),
        None,
        None,
        None,
    )]);

    let selected = InputSelection::new(
        inputs.clone(),
        outputs.clone(),
        [Address::try_from_bech32(BECH32_ADDRESS_ED25519_0).unwrap()],
        SLOT_INDEX,
        protocol_parameters,
    )
    .select()
    .unwrap();

    assert!(unsorted_eq(&selected.inputs, &inputs));
    assert_eq!(selected.outputs.len(), 3);
    assert!(selected.outputs.contains(&outputs[0]));
    selected.outputs.iter().for_each(|output| {
        if !outputs.contains(output) && !output.is_account() {
            assert!(is_remainder_or_return(
                output,
                1_000_000,
                Address::try_from_bech32(BECH32_ADDRESS_ED25519_2).unwrap(),
                None
            ));
        }
    });
}

#[test]
fn useless_sdruc_non_ed25519_in_address_unlock() {
    let protocol_parameters = protocol_parameters();
    let account_id_1 = AccountId::from_str(ACCOUNT_ID_1).unwrap();

<<<<<<< HEAD
    let inputs = build_inputs([
        Basic(
            1_000_000,
            Address::try_from_bech32(BECH32_ADDRESS_ACCOUNT_1).unwrap(),
            None,
            None,
            Some((Address::try_from_bech32(BECH32_ADDRESS_ED25519_2).unwrap(), 1_000_000)),
            None,
            None,
        ),
        Basic(
            1_000_000,
            Address::try_from_bech32(BECH32_ADDRESS_ACCOUNT_1).unwrap(),
            None,
            None,
            None,
            None,
            None,
        ),
        Account(
            1_000_000,
            account_id_1,
            Address::try_from_bech32(BECH32_ADDRESS_ED25519_0).unwrap(),
            None,
            None,
        ),
    ]);
=======
    let inputs = build_inputs(
        [
            Basic(
                1_000_000,
                Address::try_from_bech32(BECH32_ADDRESS_ACCOUNT_1).unwrap(),
                None,
                None,
                Some((Address::try_from_bech32(BECH32_ADDRESS_ED25519_2).unwrap(), 1_000_000)),
                None,
                None,
                None,
            ),
            Basic(
                1_000_000,
                Address::try_from_bech32(BECH32_ADDRESS_ACCOUNT_1).unwrap(),
                None,
                None,
                None,
                None,
                None,
                None,
            ),
            Account(
                1_000_000,
                account_id_1,
                Address::try_from_bech32(BECH32_ADDRESS_ED25519_0).unwrap(),
                None,
                None,
                None,
            ),
        ],
        Some(SLOT_INDEX),
    );
>>>>>>> dd055082
    let outputs = build_outputs([Basic(
        1_000_000,
        Address::try_from_bech32(BECH32_ADDRESS_ED25519_2).unwrap(),
        None,
        None,
        None,
        None,
        None,
    )]);

    let selected = InputSelection::new(
        inputs.clone(),
        outputs.clone(),
        [Address::try_from_bech32(BECH32_ADDRESS_ED25519_0).unwrap()],
        SLOT_INDEX,
        protocol_parameters,
    )
    .select()
    .unwrap();

    assert_eq!(selected.inputs.len(), 2);
    assert!(selected.inputs.contains(&inputs[1]));
    assert!(selected.inputs.contains(&inputs[2]));
    assert_eq!(selected.outputs.len(), 2);
    assert!(selected.outputs.contains(&outputs[0]));
    selected.outputs.iter().for_each(|output| {
        if !outputs.contains(output) {
            assert!(output.is_account());
        }
    });
}<|MERGE_RESOLUTION|>--- conflicted
+++ resolved
@@ -20,17 +20,6 @@
 fn sdruc_output_not_provided_no_remainder() {
     let protocol_parameters = protocol_parameters();
 
-<<<<<<< HEAD
-    let inputs = build_inputs([Basic(
-        2_000_000,
-        Address::try_from_bech32(BECH32_ADDRESS_ED25519_0).unwrap(),
-        None,
-        None,
-        Some((Address::try_from_bech32(BECH32_ADDRESS_ED25519_1).unwrap(), 1_000_000)),
-        None,
-        None,
-    )]);
-=======
     let inputs = build_inputs(
         [Basic(
             2_000_000,
@@ -40,11 +29,9 @@
             Some((Address::try_from_bech32(BECH32_ADDRESS_ED25519_1).unwrap(), 1_000_000)),
             None,
             None,
-            None,
         )],
         Some(SLOT_INDEX),
     );
->>>>>>> dd055082
     let outputs = build_outputs([Basic(
         1_000_000,
         Address::try_from_bech32(BECH32_ADDRESS_ED25519_0).unwrap(),
@@ -84,17 +71,6 @@
 fn sdruc_output_provided_no_remainder() {
     let protocol_parameters = protocol_parameters();
 
-<<<<<<< HEAD
-    let inputs = build_inputs([Basic(
-        2_000_000,
-        Address::try_from_bech32(BECH32_ADDRESS_ED25519_0).unwrap(),
-        None,
-        None,
-        Some((Address::try_from_bech32(BECH32_ADDRESS_ED25519_1).unwrap(), 1_000_000)),
-        None,
-        None,
-    )]);
-=======
     let inputs = build_inputs(
         [Basic(
             2_000_000,
@@ -104,11 +80,9 @@
             Some((Address::try_from_bech32(BECH32_ADDRESS_ED25519_1).unwrap(), 1_000_000)),
             None,
             None,
-            None,
         )],
         Some(SLOT_INDEX),
     );
->>>>>>> dd055082
     let outputs = build_outputs([
         Basic(
             1_000_000,
@@ -148,17 +122,6 @@
 fn sdruc_output_provided_remainder() {
     let protocol_parameters = protocol_parameters();
 
-<<<<<<< HEAD
-    let inputs = build_inputs([Basic(
-        2_000_000,
-        Address::try_from_bech32(BECH32_ADDRESS_ED25519_0).unwrap(),
-        None,
-        None,
-        Some((Address::try_from_bech32(BECH32_ADDRESS_ED25519_1).unwrap(), 1_000_000)),
-        None,
-        None,
-    )]);
-=======
     let inputs = build_inputs(
         [Basic(
             2_000_000,
@@ -168,11 +131,9 @@
             Some((Address::try_from_bech32(BECH32_ADDRESS_ED25519_1).unwrap(), 1_000_000)),
             None,
             None,
-            None,
         )],
         Some(SLOT_INDEX),
     );
->>>>>>> dd055082
     let outputs = build_outputs([Basic(
         1_000_000,
         Address::try_from_bech32(BECH32_ADDRESS_ED25519_1).unwrap(),
@@ -212,28 +173,6 @@
 fn two_sdrucs_to_the_same_address_both_needed() {
     let protocol_parameters = protocol_parameters();
 
-<<<<<<< HEAD
-    let inputs = build_inputs([
-        Basic(
-            2_000_000,
-            Address::try_from_bech32(BECH32_ADDRESS_ED25519_0).unwrap(),
-            None,
-            None,
-            Some((Address::try_from_bech32(BECH32_ADDRESS_ED25519_1).unwrap(), 1_000_000)),
-            None,
-            None,
-        ),
-        Basic(
-            2_000_000,
-            Address::try_from_bech32(BECH32_ADDRESS_ED25519_0).unwrap(),
-            None,
-            None,
-            Some((Address::try_from_bech32(BECH32_ADDRESS_ED25519_1).unwrap(), 1_000_000)),
-            None,
-            None,
-        ),
-    ]);
-=======
     let inputs = build_inputs(
         [
             Basic(
@@ -244,7 +183,6 @@
                 Some((Address::try_from_bech32(BECH32_ADDRESS_ED25519_1).unwrap(), 1_000_000)),
                 None,
                 None,
-                None,
             ),
             Basic(
                 2_000_000,
@@ -254,12 +192,10 @@
                 Some((Address::try_from_bech32(BECH32_ADDRESS_ED25519_1).unwrap(), 1_000_000)),
                 None,
                 None,
-                None,
-            ),
-        ],
-        Some(SLOT_INDEX),
-    );
->>>>>>> dd055082
+            ),
+        ],
+        Some(SLOT_INDEX),
+    );
     let outputs = build_outputs([Basic(
         2_000_000,
         Address::try_from_bech32(BECH32_ADDRESS_ED25519_0).unwrap(),
@@ -299,28 +235,6 @@
 fn two_sdrucs_to_the_same_address_one_needed() {
     let protocol_parameters = protocol_parameters();
 
-<<<<<<< HEAD
-    let inputs = build_inputs([
-        Basic(
-            2_000_000,
-            Address::try_from_bech32(BECH32_ADDRESS_ED25519_0).unwrap(),
-            None,
-            None,
-            Some((Address::try_from_bech32(BECH32_ADDRESS_ED25519_1).unwrap(), 1_000_000)),
-            None,
-            None,
-        ),
-        Basic(
-            1_000_000,
-            Address::try_from_bech32(BECH32_ADDRESS_ED25519_0).unwrap(),
-            None,
-            None,
-            Some((Address::try_from_bech32(BECH32_ADDRESS_ED25519_1).unwrap(), 1_000_000)),
-            None,
-            None,
-        ),
-    ]);
-=======
     let inputs = build_inputs(
         [
             Basic(
@@ -331,7 +245,6 @@
                 Some((Address::try_from_bech32(BECH32_ADDRESS_ED25519_1).unwrap(), 1_000_000)),
                 None,
                 None,
-                None,
             ),
             Basic(
                 1_000_000,
@@ -341,12 +254,10 @@
                 Some((Address::try_from_bech32(BECH32_ADDRESS_ED25519_1).unwrap(), 1_000_000)),
                 None,
                 None,
-                None,
-            ),
-        ],
-        Some(SLOT_INDEX),
-    );
->>>>>>> dd055082
+            ),
+        ],
+        Some(SLOT_INDEX),
+    );
     let outputs = build_outputs([Basic(
         1_000_000,
         Address::try_from_bech32(BECH32_ADDRESS_ED25519_0).unwrap(),
@@ -387,28 +298,6 @@
 fn two_sdrucs_to_different_addresses_both_needed() {
     let protocol_parameters = protocol_parameters();
 
-<<<<<<< HEAD
-    let inputs = build_inputs([
-        Basic(
-            2_000_000,
-            Address::try_from_bech32(BECH32_ADDRESS_ED25519_0).unwrap(),
-            None,
-            None,
-            Some((Address::try_from_bech32(BECH32_ADDRESS_ED25519_1).unwrap(), 1_000_000)),
-            None,
-            None,
-        ),
-        Basic(
-            2_000_000,
-            Address::try_from_bech32(BECH32_ADDRESS_ED25519_0).unwrap(),
-            None,
-            None,
-            Some((Address::try_from_bech32(BECH32_ADDRESS_ED25519_2).unwrap(), 1_000_000)),
-            None,
-            None,
-        ),
-    ]);
-=======
     let inputs = build_inputs(
         [
             Basic(
@@ -419,7 +308,6 @@
                 Some((Address::try_from_bech32(BECH32_ADDRESS_ED25519_1).unwrap(), 1_000_000)),
                 None,
                 None,
-                None,
             ),
             Basic(
                 2_000_000,
@@ -429,12 +317,10 @@
                 Some((Address::try_from_bech32(BECH32_ADDRESS_ED25519_2).unwrap(), 1_000_000)),
                 None,
                 None,
-                None,
-            ),
-        ],
-        Some(SLOT_INDEX),
-    );
->>>>>>> dd055082
+            ),
+        ],
+        Some(SLOT_INDEX),
+    );
     let outputs = build_outputs([Basic(
         2_000_000,
         Address::try_from_bech32(BECH32_ADDRESS_ED25519_0).unwrap(),
@@ -480,28 +366,6 @@
 fn two_sdrucs_to_different_addresses_one_needed() {
     let protocol_parameters = protocol_parameters();
 
-<<<<<<< HEAD
-    let inputs = build_inputs([
-        Basic(
-            2_000_000,
-            Address::try_from_bech32(BECH32_ADDRESS_ED25519_0).unwrap(),
-            None,
-            None,
-            Some((Address::try_from_bech32(BECH32_ADDRESS_ED25519_1).unwrap(), 1_000_000)),
-            None,
-            None,
-        ),
-        Basic(
-            1_000_000,
-            Address::try_from_bech32(BECH32_ADDRESS_ED25519_0).unwrap(),
-            None,
-            None,
-            Some((Address::try_from_bech32(BECH32_ADDRESS_ED25519_2).unwrap(), 1_000_000)),
-            None,
-            None,
-        ),
-    ]);
-=======
     let inputs = build_inputs(
         [
             Basic(
@@ -512,7 +376,6 @@
                 Some((Address::try_from_bech32(BECH32_ADDRESS_ED25519_1).unwrap(), 1_000_000)),
                 None,
                 None,
-                None,
             ),
             Basic(
                 1_000_000,
@@ -522,12 +385,10 @@
                 Some((Address::try_from_bech32(BECH32_ADDRESS_ED25519_2).unwrap(), 1_000_000)),
                 None,
                 None,
-                None,
-            ),
-        ],
-        Some(SLOT_INDEX),
-    );
->>>>>>> dd055082
+            ),
+        ],
+        Some(SLOT_INDEX),
+    );
     let outputs = build_outputs([Basic(
         1_000_000,
         Address::try_from_bech32(BECH32_ADDRESS_ED25519_0).unwrap(),
@@ -568,17 +429,6 @@
 fn insufficient_amount_because_of_sdruc() {
     let protocol_parameters = protocol_parameters();
 
-<<<<<<< HEAD
-    let inputs = build_inputs([Basic(
-        2_000_000,
-        Address::try_from_bech32(BECH32_ADDRESS_ED25519_0).unwrap(),
-        None,
-        None,
-        Some((Address::try_from_bech32(BECH32_ADDRESS_ED25519_1).unwrap(), 1_000_000)),
-        None,
-        None,
-    )]);
-=======
     let inputs = build_inputs(
         [Basic(
             2_000_000,
@@ -588,11 +438,9 @@
             Some((Address::try_from_bech32(BECH32_ADDRESS_ED25519_1).unwrap(), 1_000_000)),
             None,
             None,
-            None,
         )],
         Some(SLOT_INDEX),
     );
->>>>>>> dd055082
     let outputs = build_outputs([Basic(
         2_000_000,
         Address::try_from_bech32(BECH32_ADDRESS_ED25519_0).unwrap(),
@@ -625,28 +473,6 @@
 fn useless_sdruc_required_for_sender_feature() {
     let protocol_parameters = protocol_parameters();
 
-<<<<<<< HEAD
-    let inputs = build_inputs([
-        Basic(
-            1_000_000,
-            Address::try_from_bech32(BECH32_ADDRESS_ED25519_0).unwrap(),
-            None,
-            None,
-            Some((Address::try_from_bech32(BECH32_ADDRESS_ED25519_2).unwrap(), 1_000_000)),
-            None,
-            None,
-        ),
-        Basic(
-            1_000_000,
-            Address::try_from_bech32(BECH32_ADDRESS_ED25519_1).unwrap(),
-            None,
-            None,
-            None,
-            None,
-            None,
-        ),
-    ]);
-=======
     let inputs = build_inputs(
         [
             Basic(
@@ -657,7 +483,6 @@
                 Some((Address::try_from_bech32(BECH32_ADDRESS_ED25519_2).unwrap(), 1_000_000)),
                 None,
                 None,
-                None,
             ),
             Basic(
                 1_000_000,
@@ -667,12 +492,10 @@
                 None,
                 None,
                 None,
-                None,
-            ),
-        ],
-        Some(SLOT_INDEX),
-    );
->>>>>>> dd055082
+            ),
+        ],
+        Some(SLOT_INDEX),
+    );
     let outputs = build_outputs([Basic(
         1_000_000,
         Address::try_from_bech32(BECH32_ADDRESS_ED25519_0).unwrap(),
@@ -716,26 +539,6 @@
     let protocol_parameters = protocol_parameters();
     let account_id_1 = AccountId::from_str(ACCOUNT_ID_1).unwrap();
 
-<<<<<<< HEAD
-    let inputs = build_inputs([
-        Basic(
-            2_000_000,
-            Address::try_from_bech32(BECH32_ADDRESS_ACCOUNT_1).unwrap(),
-            None,
-            None,
-            Some((Address::try_from_bech32(BECH32_ADDRESS_ED25519_2).unwrap(), 1_000_000)),
-            None,
-            None,
-        ),
-        Account(
-            1_000_000,
-            account_id_1,
-            Address::try_from_bech32(BECH32_ADDRESS_ED25519_0).unwrap(),
-            None,
-            None,
-        ),
-    ]);
-=======
     let inputs = build_inputs(
         [
             Basic(
@@ -746,7 +549,6 @@
                 Some((Address::try_from_bech32(BECH32_ADDRESS_ED25519_2).unwrap(), 1_000_000)),
                 None,
                 None,
-                None,
             ),
             Account(
                 1_000_000,
@@ -754,12 +556,10 @@
                 Address::try_from_bech32(BECH32_ADDRESS_ED25519_0).unwrap(),
                 None,
                 None,
-                None,
-            ),
-        ],
-        Some(SLOT_INDEX),
-    );
->>>>>>> dd055082
+            ),
+        ],
+        Some(SLOT_INDEX),
+    );
     let outputs = build_outputs([Basic(
         1_000_000,
         Address::try_from_bech32(BECH32_ADDRESS_ED25519_2).unwrap(),
@@ -800,35 +600,6 @@
     let protocol_parameters = protocol_parameters();
     let account_id_1 = AccountId::from_str(ACCOUNT_ID_1).unwrap();
 
-<<<<<<< HEAD
-    let inputs = build_inputs([
-        Basic(
-            1_000_000,
-            Address::try_from_bech32(BECH32_ADDRESS_ACCOUNT_1).unwrap(),
-            None,
-            None,
-            Some((Address::try_from_bech32(BECH32_ADDRESS_ED25519_2).unwrap(), 1_000_000)),
-            None,
-            None,
-        ),
-        Basic(
-            1_000_000,
-            Address::try_from_bech32(BECH32_ADDRESS_ACCOUNT_1).unwrap(),
-            None,
-            None,
-            None,
-            None,
-            None,
-        ),
-        Account(
-            1_000_000,
-            account_id_1,
-            Address::try_from_bech32(BECH32_ADDRESS_ED25519_0).unwrap(),
-            None,
-            None,
-        ),
-    ]);
-=======
     let inputs = build_inputs(
         [
             Basic(
@@ -839,7 +610,6 @@
                 Some((Address::try_from_bech32(BECH32_ADDRESS_ED25519_2).unwrap(), 1_000_000)),
                 None,
                 None,
-                None,
             ),
             Basic(
                 1_000_000,
@@ -849,7 +619,6 @@
                 None,
                 None,
                 None,
-                None,
             ),
             Account(
                 1_000_000,
@@ -857,12 +626,10 @@
                 Address::try_from_bech32(BECH32_ADDRESS_ED25519_0).unwrap(),
                 None,
                 None,
-                None,
-            ),
-        ],
-        Some(SLOT_INDEX),
-    );
->>>>>>> dd055082
+            ),
+        ],
+        Some(SLOT_INDEX),
+    );
     let outputs = build_outputs([Basic(
         1_000_000,
         Address::try_from_bech32(BECH32_ADDRESS_ED25519_2).unwrap(),
