--- conflicted
+++ resolved
@@ -25,17 +25,6 @@
 fn one_output_expiration_not_expired() {
     let protocol_parameters = protocol_parameters();
 
-<<<<<<< HEAD
-    let inputs = build_inputs([Basic(
-        2_000_000,
-        Address::try_from_bech32(BECH32_ADDRESS_ED25519_1).unwrap(),
-        None,
-        None,
-        None,
-        None,
-        Some((Address::try_from_bech32(BECH32_ADDRESS_ED25519_0).unwrap(), 200)),
-    )]);
-=======
     let inputs = build_inputs(
         [Basic(
             2_000_000,
@@ -45,11 +34,9 @@
             None,
             None,
             Some((Address::try_from_bech32(BECH32_ADDRESS_ED25519_0).unwrap(), 200)),
-            None,
-        )],
-        Some(SlotIndex::from(100)),
-    );
->>>>>>> dd055082
+        )],
+        Some(SlotIndex::from(100)),
+    );
     let outputs = build_outputs([Basic(
         2_000_000,
         Address::try_from_bech32(BECH32_ADDRESS_ED25519_0).unwrap(),
@@ -76,17 +63,6 @@
 fn expiration_equal_timestamp() {
     let protocol_parameters = protocol_parameters();
 
-<<<<<<< HEAD
-    let inputs = build_inputs([Basic(
-        2_000_000,
-        Address::try_from_bech32(BECH32_ADDRESS_ED25519_1).unwrap(),
-        None,
-        None,
-        None,
-        None,
-        Some((Address::try_from_bech32(BECH32_ADDRESS_ED25519_0).unwrap(), 200)),
-    )]);
-=======
     let inputs = build_inputs(
         [Basic(
             2_000_000,
@@ -96,11 +72,9 @@
             None,
             None,
             Some((Address::try_from_bech32(BECH32_ADDRESS_ED25519_0).unwrap(), 200)),
-            None,
         )],
         Some(SlotIndex::from(200)),
     );
->>>>>>> dd055082
     let outputs = build_outputs([Basic(
         2_000_000,
         Address::try_from_bech32(BECH32_ADDRESS_ED25519_0).unwrap(),
@@ -129,17 +103,6 @@
 fn one_output_expiration_expired() {
     let protocol_parameters = protocol_parameters();
 
-<<<<<<< HEAD
-    let inputs = build_inputs([Basic(
-        2_000_000,
-        Address::try_from_bech32(BECH32_ADDRESS_ED25519_1).unwrap(),
-        None,
-        None,
-        None,
-        None,
-        Some((Address::try_from_bech32(BECH32_ADDRESS_ED25519_0).unwrap(), 50)),
-    )]);
-=======
     let inputs = build_inputs(
         [Basic(
             2_000_000,
@@ -149,11 +112,9 @@
             None,
             None,
             Some((Address::try_from_bech32(BECH32_ADDRESS_ED25519_0).unwrap(), 50)),
-            None,
-        )],
-        Some(SlotIndex::from(100)),
-    );
->>>>>>> dd055082
+        )],
+        Some(SlotIndex::from(100)),
+    );
     let outputs = build_outputs([Basic(
         2_000_000,
         Address::try_from_bech32(BECH32_ADDRESS_ED25519_0).unwrap(),
@@ -182,28 +143,6 @@
 fn two_outputs_one_expiration_expired() {
     let protocol_parameters = protocol_parameters();
 
-<<<<<<< HEAD
-    let inputs = build_inputs([
-        Basic(
-            2_000_000,
-            Address::try_from_bech32(BECH32_ADDRESS_ED25519_1).unwrap(),
-            None,
-            None,
-            None,
-            None,
-            Some((Address::try_from_bech32(BECH32_ADDRESS_ED25519_0).unwrap(), 200)),
-        ),
-        Basic(
-            2_000_000,
-            Address::try_from_bech32(BECH32_ADDRESS_ED25519_1).unwrap(),
-            None,
-            None,
-            None,
-            None,
-            Some((Address::try_from_bech32(BECH32_ADDRESS_ED25519_0).unwrap(), 50)),
-        ),
-    ]);
-=======
     let inputs = build_inputs(
         [
             Basic(
@@ -214,7 +153,6 @@
                 None,
                 None,
                 Some((Address::try_from_bech32(BECH32_ADDRESS_ED25519_0).unwrap(), 200)),
-                None,
             ),
             Basic(
                 2_000_000,
@@ -224,12 +162,10 @@
                 None,
                 None,
                 Some((Address::try_from_bech32(BECH32_ADDRESS_ED25519_0).unwrap(), 50)),
-                None,
-            ),
-        ],
-        Some(SlotIndex::from(100)),
-    );
->>>>>>> dd055082
+            ),
+        ],
+        Some(SlotIndex::from(100)),
+    );
     let outputs = build_outputs([Basic(
         2_000_000,
         Address::try_from_bech32(BECH32_ADDRESS_ED25519_1).unwrap(),
@@ -259,28 +195,6 @@
 fn two_outputs_one_unexpired_one_missing() {
     let protocol_parameters = protocol_parameters();
 
-<<<<<<< HEAD
-    let inputs = build_inputs([
-        Basic(
-            2_000_000,
-            Address::try_from_bech32(BECH32_ADDRESS_ED25519_1).unwrap(),
-            None,
-            None,
-            None,
-            None,
-            Some((Address::try_from_bech32(BECH32_ADDRESS_ED25519_0).unwrap(), 200)),
-        ),
-        Basic(
-            2_000_000,
-            Address::try_from_bech32(BECH32_ADDRESS_ED25519_0).unwrap(),
-            None,
-            None,
-            None,
-            None,
-            None,
-        ),
-    ]);
-=======
     let inputs = build_inputs(
         [
             Basic(
@@ -291,7 +205,6 @@
                 None,
                 None,
                 Some((Address::try_from_bech32(BECH32_ADDRESS_ED25519_0).unwrap(), 200)),
-                None,
             ),
             Basic(
                 2_000_000,
@@ -301,12 +214,10 @@
                 None,
                 None,
                 None,
-                None,
-            ),
-        ],
-        Some(SlotIndex::from(100)),
-    );
->>>>>>> dd055082
+            ),
+        ],
+        Some(SlotIndex::from(100)),
+    );
     let outputs = build_outputs([Basic(
         2_000_000,
         Address::try_from_bech32(BECH32_ADDRESS_ED25519_1).unwrap(),
@@ -336,37 +247,6 @@
 fn two_outputs_two_expired() {
     let protocol_parameters = protocol_parameters();
 
-<<<<<<< HEAD
-    let inputs = build_inputs([
-        Basic(
-            2_000_000,
-            Address::try_from_bech32(BECH32_ADDRESS_ED25519_1).unwrap(),
-            None,
-            None,
-            None,
-            None,
-            Some((Address::try_from_bech32(BECH32_ADDRESS_ED25519_0).unwrap(), 100)),
-        ),
-        Basic(
-            2_000_000,
-            Address::try_from_bech32(BECH32_ADDRESS_ED25519_1).unwrap(),
-            None,
-            None,
-            None,
-            None,
-            Some((Address::try_from_bech32(BECH32_ADDRESS_ED25519_2).unwrap(), 100)),
-        ),
-        Basic(
-            2_000_000,
-            Address::try_from_bech32(BECH32_ADDRESS_ED25519_0).unwrap(),
-            None,
-            None,
-            None,
-            None,
-            None,
-        ),
-    ]);
-=======
     let inputs = build_inputs(
         [
             Basic(
@@ -377,7 +257,6 @@
                 None,
                 None,
                 Some((Address::try_from_bech32(BECH32_ADDRESS_ED25519_0).unwrap(), 100)),
-                None,
             ),
             Basic(
                 2_000_000,
@@ -387,7 +266,6 @@
                 None,
                 None,
                 Some((Address::try_from_bech32(BECH32_ADDRESS_ED25519_2).unwrap(), 100)),
-                None,
             ),
             Basic(
                 2_000_000,
@@ -397,12 +275,10 @@
                 None,
                 None,
                 None,
-                None,
             ),
         ],
         Some(SlotIndex::from(200)),
     );
->>>>>>> dd055082
     let outputs = build_outputs([Basic(
         2_000_000,
         Address::try_from_bech32(BECH32_ADDRESS_ED25519_1).unwrap(),
@@ -432,28 +308,6 @@
 fn two_outputs_two_expired_2() {
     let protocol_parameters = protocol_parameters();
 
-<<<<<<< HEAD
-    let inputs = build_inputs([
-        Basic(
-            2_000_000,
-            Address::try_from_bech32(BECH32_ADDRESS_ED25519_1).unwrap(),
-            None,
-            None,
-            None,
-            None,
-            Some((Address::try_from_bech32(BECH32_ADDRESS_ED25519_1).unwrap(), 100)),
-        ),
-        Basic(
-            2_000_000,
-            Address::try_from_bech32(BECH32_ADDRESS_ED25519_1).unwrap(),
-            None,
-            None,
-            None,
-            None,
-            Some((Address::try_from_bech32(BECH32_ADDRESS_ED25519_2).unwrap(), 100)),
-        ),
-    ]);
-=======
     let inputs = build_inputs(
         [
             Basic(
@@ -464,7 +318,6 @@
                 None,
                 None,
                 Some((Address::try_from_bech32(BECH32_ADDRESS_ED25519_1).unwrap(), 100)),
-                None,
             ),
             Basic(
                 2_000_000,
@@ -474,12 +327,10 @@
                 None,
                 None,
                 Some((Address::try_from_bech32(BECH32_ADDRESS_ED25519_2).unwrap(), 100)),
-                None,
             ),
         ],
         Some(SlotIndex::from(200)),
     );
->>>>>>> dd055082
     let outputs = build_outputs([Basic(
         4_000_000,
         Address::try_from_bech32(BECH32_ADDRESS_ED25519_1).unwrap(),
@@ -511,89 +362,63 @@
 fn expiration_expired_with_sdr() {
     let protocol_parameters = protocol_parameters();
 
-<<<<<<< HEAD
-    let inputs = build_inputs([Basic(
+    let inputs = build_inputs(
+        [Basic(
+            2_000_000,
+            Address::try_from_bech32(BECH32_ADDRESS_ED25519_1).unwrap(),
+            None,
+            None,
+            Some((Address::try_from_bech32(BECH32_ADDRESS_ED25519_1).unwrap(), 1_000_000)),
+            None,
+            Some((Address::try_from_bech32(BECH32_ADDRESS_ED25519_0).unwrap(), 50)),
+        )],
+        Some(SlotIndex::from(100)),
+    );
+    let outputs = build_outputs([Basic(
         2_000_000,
         Address::try_from_bech32(BECH32_ADDRESS_ED25519_1).unwrap(),
         None,
         None,
-        Some((Address::try_from_bech32(BECH32_ADDRESS_ED25519_1).unwrap(), 1_000_000)),
-        None,
-        Some((Address::try_from_bech32(BECH32_ADDRESS_ED25519_0).unwrap(), 50)),
-    )]);
-=======
-    let inputs = build_inputs(
-        [Basic(
-            2_000_000,
-            Address::try_from_bech32(BECH32_ADDRESS_ED25519_1).unwrap(),
+        None,
+        None,
+        None,
+    )]);
+
+    let selected = InputSelection::new(
+        inputs.clone(),
+        outputs.clone(),
+        [Address::try_from_bech32(BECH32_ADDRESS_ED25519_0).unwrap()],
+        100,
+        protocol_parameters,
+    )
+    .select()
+    .unwrap();
+
+    assert!(unsorted_eq(&selected.inputs, &inputs));
+    assert!(unsorted_eq(&selected.outputs, &outputs));
+}
+
+#[test]
+fn expiration_expired_with_sdr_2() {
+    let protocol_parameters = protocol_parameters();
+
+    let inputs = build_inputs(
+        [Basic(
+            2_000_000,
+            Address::try_from_bech32(BECH32_ADDRESS_ED25519_0).unwrap(),
             None,
             None,
             Some((Address::try_from_bech32(BECH32_ADDRESS_ED25519_1).unwrap(), 1_000_000)),
             None,
             Some((Address::try_from_bech32(BECH32_ADDRESS_ED25519_0).unwrap(), 50)),
-            None,
-        )],
-        Some(SlotIndex::from(100)),
-    );
->>>>>>> dd055082
-    let outputs = build_outputs([Basic(
-        2_000_000,
-        Address::try_from_bech32(BECH32_ADDRESS_ED25519_1).unwrap(),
-        None,
-        None,
-        None,
-        None,
-        None,
-    )]);
-
-    let selected = InputSelection::new(
-        inputs.clone(),
-        outputs.clone(),
-        [Address::try_from_bech32(BECH32_ADDRESS_ED25519_0).unwrap()],
-        100,
-        protocol_parameters,
-    )
-    .select()
-    .unwrap();
-
-    assert!(unsorted_eq(&selected.inputs, &inputs));
-    assert!(unsorted_eq(&selected.outputs, &outputs));
-}
-
-#[test]
-fn expiration_expired_with_sdr_2() {
-    let protocol_parameters = protocol_parameters();
-
-<<<<<<< HEAD
-    let inputs = build_inputs([Basic(
+        )],
+        Some(SlotIndex::from(100)),
+    );
+    let outputs = build_outputs([Basic(
         2_000_000,
         Address::try_from_bech32(BECH32_ADDRESS_ED25519_0).unwrap(),
         None,
         None,
-        Some((Address::try_from_bech32(BECH32_ADDRESS_ED25519_1).unwrap(), 1_000_000)),
-        None,
-        Some((Address::try_from_bech32(BECH32_ADDRESS_ED25519_0).unwrap(), 50)),
-    )]);
-=======
-    let inputs = build_inputs(
-        [Basic(
-            2_000_000,
-            Address::try_from_bech32(BECH32_ADDRESS_ED25519_0).unwrap(),
-            None,
-            None,
-            Some((Address::try_from_bech32(BECH32_ADDRESS_ED25519_1).unwrap(), 1_000_000)),
-            None,
-            Some((Address::try_from_bech32(BECH32_ADDRESS_ED25519_0).unwrap(), 50)),
-            None,
-        )],
-        Some(SlotIndex::from(100)),
-    );
->>>>>>> dd055082
-    let outputs = build_outputs([Basic(
-        2_000_000,
-        Address::try_from_bech32(BECH32_ADDRESS_ED25519_0).unwrap(),
-        None,
-        None,
         None,
         None,
         None,
@@ -617,17 +442,6 @@
 fn expiration_expired_with_sdr_and_timelock() {
     let protocol_parameters = protocol_parameters();
 
-<<<<<<< HEAD
-    let inputs = build_inputs([Basic(
-        2_000_000,
-        Address::try_from_bech32(BECH32_ADDRESS_ED25519_1).unwrap(),
-        None,
-        None,
-        Some((Address::try_from_bech32(BECH32_ADDRESS_ED25519_0).unwrap(), 1_000_000)),
-        Some(50),
-        Some((Address::try_from_bech32(BECH32_ADDRESS_ED25519_0).unwrap(), 50)),
-    )]);
-=======
     let inputs = build_inputs(
         [Basic(
             2_000_000,
@@ -637,11 +451,9 @@
             Some((Address::try_from_bech32(BECH32_ADDRESS_ED25519_0).unwrap(), 1_000_000)),
             Some(50),
             Some((Address::try_from_bech32(BECH32_ADDRESS_ED25519_0).unwrap(), 50)),
-            None,
-        )],
-        Some(SlotIndex::from(100)),
-    );
->>>>>>> dd055082
+        )],
+        Some(SlotIndex::from(100)),
+    );
     let outputs = build_outputs([Basic(
         2_000_000,
         Address::try_from_bech32(BECH32_ADDRESS_ED25519_1).unwrap(),
@@ -670,17 +482,6 @@
 fn expiration_expired_with_sdr_and_timelock_2() {
     let protocol_parameters = protocol_parameters();
 
-<<<<<<< HEAD
-    let inputs = build_inputs([Basic(
-        2_000_000,
-        Address::try_from_bech32(BECH32_ADDRESS_ED25519_1).unwrap(),
-        None,
-        None,
-        Some((Address::try_from_bech32(BECH32_ADDRESS_ED25519_1).unwrap(), 1_000_000)),
-        Some(50),
-        Some((Address::try_from_bech32(BECH32_ADDRESS_ED25519_0).unwrap(), 50)),
-    )]);
-=======
     let inputs = build_inputs(
         [Basic(
             2_000_000,
@@ -690,11 +491,9 @@
             Some((Address::try_from_bech32(BECH32_ADDRESS_ED25519_1).unwrap(), 1_000_000)),
             Some(50),
             Some((Address::try_from_bech32(BECH32_ADDRESS_ED25519_0).unwrap(), 50)),
-            None,
-        )],
-        Some(SlotIndex::from(100)),
-    );
->>>>>>> dd055082
+        )],
+        Some(SlotIndex::from(100)),
+    );
     let outputs = build_outputs([Basic(
         2_000_000,
         Address::try_from_bech32(BECH32_ADDRESS_ED25519_1).unwrap(),
@@ -723,111 +522,100 @@
 fn sender_in_expiration() {
     let protocol_parameters = protocol_parameters();
 
-<<<<<<< HEAD
-    let inputs = build_inputs([
-        Basic(
+    let inputs = build_inputs(
+        [
+            Basic(
+                1_000_000,
+                Address::try_from_bech32(BECH32_ADDRESS_ED25519_0).unwrap(),
+                None,
+                None,
+                None,
+                None,
+                None,
+            ),
+            Basic(
+                1_000_000,
+                Address::try_from_bech32(BECH32_ADDRESS_ED25519_0).unwrap(),
+                None,
+                None,
+                None,
+                None,
+                None,
+            ),
+            Basic(
+                1_000_000,
+                Address::try_from_bech32(BECH32_ADDRESS_ED25519_0).unwrap(),
+                None,
+                None,
+                None,
+                None,
+                Some((Address::try_from_bech32(BECH32_ADDRESS_ED25519_1).unwrap(), 50)),
+            ),
+            Basic(
+                1_000_000,
+                Address::try_from_bech32(BECH32_ADDRESS_ED25519_0).unwrap(),
+                None,
+                None,
+                None,
+                None,
+                None,
+            ),
+            Basic(
+                1_000_000,
+                Address::try_from_bech32(BECH32_ADDRESS_ED25519_0).unwrap(),
+                None,
+                None,
+                None,
+                None,
+                None,
+            ),
+        ],
+        Some(SlotIndex::from(100)),
+    );
+    let outputs = build_outputs([Basic(
+        1_000_000,
+        Address::try_from_bech32(BECH32_ADDRESS_ED25519_0).unwrap(),
+        None,
+        Some(Address::try_from_bech32(BECH32_ADDRESS_ED25519_1).unwrap()),
+        None,
+        None,
+        None,
+    )]);
+
+    let selected = InputSelection::new(
+        inputs.clone(),
+        outputs.clone(),
+        [
+            Address::try_from_bech32(BECH32_ADDRESS_ED25519_0).unwrap(),
+            Address::try_from_bech32(BECH32_ADDRESS_ED25519_1).unwrap(),
+        ],
+        100,
+        protocol_parameters,
+    )
+    .select()
+    .unwrap();
+
+    assert_eq!(selected.inputs.len(), 1);
+    assert!(selected.inputs.contains(&inputs[2]));
+    assert!(unsorted_eq(&selected.outputs, &outputs));
+}
+
+#[test]
+fn sender_in_expiration_already_selected() {
+    let protocol_parameters = protocol_parameters();
+
+    let inputs = build_inputs(
+        [Basic(
             1_000_000,
             Address::try_from_bech32(BECH32_ADDRESS_ED25519_0).unwrap(),
             None,
             None,
             None,
             None,
-            None,
-        ),
-        Basic(
-            1_000_000,
-            Address::try_from_bech32(BECH32_ADDRESS_ED25519_0).unwrap(),
-            None,
-            None,
-            None,
-            None,
-            None,
-        ),
-        Basic(
-            1_000_000,
-            Address::try_from_bech32(BECH32_ADDRESS_ED25519_0).unwrap(),
-            None,
-            None,
-            None,
-            None,
             Some((Address::try_from_bech32(BECH32_ADDRESS_ED25519_1).unwrap(), 50)),
-        ),
-        Basic(
-            1_000_000,
-            Address::try_from_bech32(BECH32_ADDRESS_ED25519_0).unwrap(),
-            None,
-            None,
-            None,
-            None,
-            None,
-        ),
-        Basic(
-            1_000_000,
-            Address::try_from_bech32(BECH32_ADDRESS_ED25519_0).unwrap(),
-            None,
-            None,
-            None,
-            None,
-            None,
-        ),
-    ]);
-=======
-    let inputs = build_inputs(
-        [
-            Basic(
-                1_000_000,
-                Address::try_from_bech32(BECH32_ADDRESS_ED25519_0).unwrap(),
-                None,
-                None,
-                None,
-                None,
-                None,
-                None,
-            ),
-            Basic(
-                1_000_000,
-                Address::try_from_bech32(BECH32_ADDRESS_ED25519_0).unwrap(),
-                None,
-                None,
-                None,
-                None,
-                None,
-                None,
-            ),
-            Basic(
-                1_000_000,
-                Address::try_from_bech32(BECH32_ADDRESS_ED25519_0).unwrap(),
-                None,
-                None,
-                None,
-                None,
-                Some((Address::try_from_bech32(BECH32_ADDRESS_ED25519_1).unwrap(), 50)),
-                None,
-            ),
-            Basic(
-                1_000_000,
-                Address::try_from_bech32(BECH32_ADDRESS_ED25519_0).unwrap(),
-                None,
-                None,
-                None,
-                None,
-                None,
-                None,
-            ),
-            Basic(
-                1_000_000,
-                Address::try_from_bech32(BECH32_ADDRESS_ED25519_0).unwrap(),
-                None,
-                None,
-                None,
-                None,
-                None,
-                None,
-            ),
-        ],
-        Some(SlotIndex::from(100)),
-    );
->>>>>>> dd055082
+        )],
+        Some(SlotIndex::from(100)),
+    );
     let outputs = build_outputs([Basic(
         1_000_000,
         Address::try_from_bech32(BECH32_ADDRESS_ED25519_0).unwrap(),
@@ -848,100 +636,30 @@
         100,
         protocol_parameters,
     )
-    .select()
-    .unwrap();
-
-    assert_eq!(selected.inputs.len(), 1);
-    assert!(selected.inputs.contains(&inputs[2]));
-    assert!(unsorted_eq(&selected.outputs, &outputs));
-}
-
-#[test]
-fn sender_in_expiration_already_selected() {
-    let protocol_parameters = protocol_parameters();
-
-<<<<<<< HEAD
-    let inputs = build_inputs([Basic(
-        1_000_000,
-        Address::try_from_bech32(BECH32_ADDRESS_ED25519_0).unwrap(),
-        None,
-        None,
-        None,
-        None,
-        Some((Address::try_from_bech32(BECH32_ADDRESS_ED25519_1).unwrap(), 50)),
-    )]);
-=======
-    let inputs = build_inputs(
-        [Basic(
-            1_000_000,
-            Address::try_from_bech32(BECH32_ADDRESS_ED25519_0).unwrap(),
+    .with_required_inputs([*inputs[0].output_id()])
+    .select()
+    .unwrap();
+
+    assert!(unsorted_eq(&selected.inputs, &inputs));
+    assert!(unsorted_eq(&selected.outputs, &outputs));
+}
+
+#[test]
+fn remainder_in_expiration() {
+    let protocol_parameters = protocol_parameters();
+
+    let inputs = build_inputs(
+        [Basic(
+            2_000_000,
+            Address::try_from_bech32(BECH32_ADDRESS_ACCOUNT_1).unwrap(),
             None,
             None,
             None,
             None,
             Some((Address::try_from_bech32(BECH32_ADDRESS_ED25519_1).unwrap(), 50)),
-            None,
-        )],
-        Some(SlotIndex::from(100)),
-    );
->>>>>>> dd055082
-    let outputs = build_outputs([Basic(
-        1_000_000,
-        Address::try_from_bech32(BECH32_ADDRESS_ED25519_0).unwrap(),
-        None,
-        Some(Address::try_from_bech32(BECH32_ADDRESS_ED25519_1).unwrap()),
-        None,
-        None,
-        None,
-    )]);
-
-    let selected = InputSelection::new(
-        inputs.clone(),
-        outputs.clone(),
-        [
-            Address::try_from_bech32(BECH32_ADDRESS_ED25519_0).unwrap(),
-            Address::try_from_bech32(BECH32_ADDRESS_ED25519_1).unwrap(),
-        ],
-        100,
-        protocol_parameters,
-    )
-    .with_required_inputs([*inputs[0].output_id()])
-    .select()
-    .unwrap();
-
-    assert!(unsorted_eq(&selected.inputs, &inputs));
-    assert!(unsorted_eq(&selected.outputs, &outputs));
-}
-
-#[test]
-fn remainder_in_expiration() {
-    let protocol_parameters = protocol_parameters();
-
-<<<<<<< HEAD
-    let inputs = build_inputs([Basic(
-        2_000_000,
-        Address::try_from_bech32(BECH32_ADDRESS_ACCOUNT_1).unwrap(),
-        None,
-        None,
-        None,
-        None,
-        Some((Address::try_from_bech32(BECH32_ADDRESS_ED25519_1).unwrap(), 50)),
-    )]);
-=======
-    let inputs = build_inputs(
-        [Basic(
-            2_000_000,
-            Address::try_from_bech32(BECH32_ADDRESS_ACCOUNT_1).unwrap(),
-            None,
-            None,
-            None,
-            None,
-            Some((Address::try_from_bech32(BECH32_ADDRESS_ED25519_1).unwrap(), 50)),
-            None,
-        )],
-        Some(SlotIndex::from(100)),
-    );
->>>>>>> dd055082
+        )],
+        Some(SlotIndex::from(100)),
+    );
     let outputs = build_outputs([Basic(
         1_000_000,
         Address::try_from_bech32(BECH32_ADDRESS_ED25519_0).unwrap(),
@@ -984,17 +702,6 @@
 fn expiration_expired_non_ed25519_in_address_unlock_condition() {
     let protocol_parameters = protocol_parameters();
 
-<<<<<<< HEAD
-    let inputs = build_inputs([Basic(
-        2_000_000,
-        Address::try_from_bech32(BECH32_ADDRESS_ACCOUNT_1).unwrap(),
-        None,
-        None,
-        None,
-        None,
-        Some((Address::try_from_bech32(BECH32_ADDRESS_ED25519_0).unwrap(), 50)),
-    )]);
-=======
     let inputs = build_inputs(
         [Basic(
             2_000_000,
@@ -1004,11 +711,9 @@
             None,
             None,
             Some((Address::try_from_bech32(BECH32_ADDRESS_ED25519_0).unwrap(), 50)),
-            None,
-        )],
-        Some(SlotIndex::from(100)),
-    );
->>>>>>> dd055082
+        )],
+        Some(SlotIndex::from(100)),
+    );
     let outputs = build_outputs([Basic(
         2_000_000,
         Address::try_from_bech32(BECH32_ADDRESS_ED25519_0).unwrap(),
@@ -1038,26 +743,6 @@
     let protocol_parameters = protocol_parameters();
     let account_id_1 = AccountId::from_str(ACCOUNT_ID_1).unwrap();
 
-<<<<<<< HEAD
-    let inputs = build_inputs([
-        Basic(
-            2_000_000,
-            Address::try_from_bech32(BECH32_ADDRESS_ACCOUNT_1).unwrap(),
-            None,
-            None,
-            None,
-            None,
-            Some((Address::try_from_bech32(BECH32_ADDRESS_ACCOUNT_1).unwrap(), 50)),
-        ),
-        Account(
-            1_000_000,
-            account_id_1,
-            Address::try_from_bech32(BECH32_ADDRESS_ED25519_0).unwrap(),
-            None,
-            None,
-        ),
-    ]);
-=======
     let inputs = build_inputs(
         [
             Basic(
@@ -1068,7 +753,6 @@
                 None,
                 None,
                 Some((Address::try_from_bech32(BECH32_ADDRESS_ACCOUNT_1).unwrap(), 50)),
-                None,
             ),
             Account(
                 1_000_000,
@@ -1076,12 +760,10 @@
                 Address::try_from_bech32(BECH32_ADDRESS_ED25519_0).unwrap(),
                 None,
                 None,
-                None,
-            ),
-        ],
-        Some(SlotIndex::from(100)),
-    );
->>>>>>> dd055082
+            ),
+        ],
+        Some(SlotIndex::from(100)),
+    );
 
     let outputs = build_outputs([Basic(
         2_000_000,
@@ -1112,17 +794,47 @@
     let protocol_parameters = protocol_parameters();
     let nft_id_1 = NftId::from_str(NFT_ID_1).unwrap();
 
-<<<<<<< HEAD
-    let inputs = build_inputs([Nft(
+    let inputs = build_inputs(
+        [Nft(
+            2_000_000,
+            nft_id_1,
+            Address::try_from_bech32(BECH32_ADDRESS_ED25519_1).unwrap(),
+            None,
+            None,
+            None,
+            Some((Address::try_from_bech32(BECH32_ADDRESS_ED25519_0).unwrap(), 150)),
+        )],
+        Some(SlotIndex::from(100)),
+    );
+    let outputs = build_outputs([Nft(
         2_000_000,
         nft_id_1,
         Address::try_from_bech32(BECH32_ADDRESS_ED25519_1).unwrap(),
         None,
         None,
         None,
-        Some((Address::try_from_bech32(BECH32_ADDRESS_ED25519_0).unwrap(), 150)),
-    )]);
-=======
+        None,
+    )]);
+
+    let selected = InputSelection::new(
+        inputs.clone(),
+        outputs.clone(),
+        [Address::try_from_bech32(BECH32_ADDRESS_ED25519_1).unwrap()],
+        100,
+        protocol_parameters,
+    )
+    .select()
+    .unwrap();
+
+    assert!(unsorted_eq(&selected.inputs, &inputs));
+    assert!(unsorted_eq(&selected.outputs, &outputs));
+}
+
+#[test]
+fn one_nft_output_expiration_expired() {
+    let protocol_parameters = protocol_parameters();
+    let nft_id_1 = NftId::from_str(NFT_ID_1).unwrap();
+
     let inputs = build_inputs(
         [Nft(
             2_000_000,
@@ -1131,12 +843,10 @@
             None,
             None,
             None,
-            Some((Address::try_from_bech32(BECH32_ADDRESS_ED25519_0).unwrap(), 150)),
-            None,
-        )],
-        Some(SlotIndex::from(100)),
-    );
->>>>>>> dd055082
+            Some((Address::try_from_bech32(BECH32_ADDRESS_ED25519_0).unwrap(), 50)),
+        )],
+        Some(SlotIndex::from(100)),
+    );
     let outputs = build_outputs([Nft(
         2_000_000,
         nft_id_1,
@@ -1150,60 +860,6 @@
     let selected = InputSelection::new(
         inputs.clone(),
         outputs.clone(),
-        [Address::try_from_bech32(BECH32_ADDRESS_ED25519_1).unwrap()],
-        100,
-        protocol_parameters,
-    )
-    .select()
-    .unwrap();
-
-    assert!(unsorted_eq(&selected.inputs, &inputs));
-    assert!(unsorted_eq(&selected.outputs, &outputs));
-}
-
-#[test]
-fn one_nft_output_expiration_expired() {
-    let protocol_parameters = protocol_parameters();
-    let nft_id_1 = NftId::from_str(NFT_ID_1).unwrap();
-
-<<<<<<< HEAD
-    let inputs = build_inputs([Nft(
-        2_000_000,
-        nft_id_1,
-        Address::try_from_bech32(BECH32_ADDRESS_ED25519_1).unwrap(),
-        None,
-        None,
-        None,
-        Some((Address::try_from_bech32(BECH32_ADDRESS_ED25519_0).unwrap(), 50)),
-    )]);
-=======
-    let inputs = build_inputs(
-        [Nft(
-            2_000_000,
-            nft_id_1,
-            Address::try_from_bech32(BECH32_ADDRESS_ED25519_1).unwrap(),
-            None,
-            None,
-            None,
-            Some((Address::try_from_bech32(BECH32_ADDRESS_ED25519_0).unwrap(), 50)),
-            None,
-        )],
-        Some(SlotIndex::from(100)),
-    );
->>>>>>> dd055082
-    let outputs = build_outputs([Nft(
-        2_000_000,
-        nft_id_1,
-        Address::try_from_bech32(BECH32_ADDRESS_ED25519_1).unwrap(),
-        None,
-        None,
-        None,
-        None,
-    )]);
-
-    let selected = InputSelection::new(
-        inputs.clone(),
-        outputs.clone(),
         [Address::try_from_bech32(BECH32_ADDRESS_ED25519_0).unwrap()],
         100,
         protocol_parameters,
