--- conflicted
+++ resolved
@@ -19,12 +19,8 @@
         Result,
     },
     types::block::{
-<<<<<<< HEAD
         address::{AccountAddress, Address, Ed25519Address, NftAddress},
-=======
-        address::{AccountAddress, Address, NftAddress, ToBech32Ext},
         context_input::{CommitmentContextInput, ContextInput},
->>>>>>> 49c94683
         input::{Input, UtxoInput},
         output::{AccountId, NftId},
         payload::{signed_transaction::Transaction, SignedTransactionPayload},
@@ -171,15 +167,10 @@
         remainder: None,
     };
 
-<<<<<<< HEAD
     let signing_options = Bip44::new(SHIMMER_COIN_TYPE);
 
     let unlocks = secret_manager
         .transaction_unlocks(&prepared_transaction_data, &protocol_parameters, &signing_options)
-=======
-    let unlocks = secret_manager
-        .transaction_unlocks(&prepared_transaction_data, &protocol_parameters)
->>>>>>> 49c94683
         .await?;
 
     assert_eq!(unlocks.len(), 15);
