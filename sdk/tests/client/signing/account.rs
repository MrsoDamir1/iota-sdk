// Copyright 2023 IOTA Stiftung
// SPDX-License-Identifier: Apache-2.0

use std::str::FromStr;

use crypto::keys::bip44::Bip44;
use iota_sdk::{
    client::{
        api::{transaction::validate_signed_transaction_payload_length, verify_semantic, PreparedTransactionData},
        constants::SHIMMER_COIN_TYPE,
        secret::{mnemonic::MnemonicSecretManager, PublicKeyOptions, SecretManageExt, SignTransaction},
        Result,
    },
    types::block::{
        address::{AccountAddress, Address, Ed25519Address},
        input::{Input, UtxoInput},
        output::AccountId,
        payload::{signed_transaction::Transaction, SignedTransactionPayload},
        protocol::protocol_parameters,
        rand::mana::rand_mana_allotment,
        unlock::{SignatureUnlock, Unlock},
    },
};
use pretty_assertions::assert_eq;

use crate::client::{
    build_inputs, build_outputs,
    Build::{Account, Basic},
    ACCOUNT_ID_1,
};

#[tokio::test]
async fn sign_account_state_transition() -> Result<()> {
    let secret_manager = MnemonicSecretManager::generate()?;

    let address = Address::from(
        secret_manager
            .generate::<Ed25519Address>(&PublicKeyOptions::new(SHIMMER_COIN_TYPE))
            .await?,
    );

    let protocol_parameters = protocol_parameters();
    let account_id = AccountId::from_str(ACCOUNT_ID_1)?;

    let signing_options = Bip44::new(SHIMMER_COIN_TYPE);

    let inputs = build_inputs([Account(1_000_000, account_id, address.clone(), None, None)]);

    let outputs = build_outputs([Account(1_000_000, account_id, address.clone(), None, None)]);

    let transaction = Transaction::builder(protocol_parameters.network_id())
        .with_inputs(
            inputs
                .iter()
                .map(|i| Input::Utxo(UtxoInput::from(*i.output_metadata.output_id())))
                .collect::<Vec<_>>(),
        )
        .with_outputs(outputs)
        .add_mana_allotment(rand_mana_allotment(&protocol_parameters))
        .finish_with_params(&protocol_parameters)?;

    let prepared_transaction_data = PreparedTransactionData {
        transaction,
        inputs_data: inputs,
        remainder: None,
    };

    let unlocks = secret_manager
<<<<<<< HEAD
        .transaction_unlocks(&prepared_transaction_data, &protocol_parameters, &signing_options)
=======
        .transaction_unlocks(&prepared_transaction_data, &protocol_parameters)
>>>>>>> 49c94683
        .await?;

    assert_eq!(unlocks.len(), 1);
    assert_eq!((*unlocks).first().unwrap().kind(), SignatureUnlock::KIND);

    let tx_payload = SignedTransactionPayload::new(prepared_transaction_data.transaction.clone(), unlocks)?;

    validate_signed_transaction_payload_length(&tx_payload)?;

    let conflict = verify_semantic(&prepared_transaction_data.inputs_data, &tx_payload, protocol_parameters)?;

    if let Some(conflict) = conflict {
        panic!("{conflict:?}, with {tx_payload:#?}");
    }

    Ok(())
}

#[tokio::test]
async fn account_reference_unlocks() -> Result<()> {
    let secret_manager = MnemonicSecretManager::generate()?;

    let address = Address::from(
        secret_manager
            .generate::<Ed25519Address>(&PublicKeyOptions::new(SHIMMER_COIN_TYPE))
            .await?,
    );

    let protocol_parameters = protocol_parameters();
    let account_id = AccountId::from_str(ACCOUNT_ID_1)?;
    let account_address = Address::Account(AccountAddress::new(account_id));

    let signing_options = Bip44::new(SHIMMER_COIN_TYPE);

    let inputs = build_inputs([
        Account(1_000_000, account_id, address.clone(), None, None),
        Basic(1_000_000, account_address.clone(), None, None, None, None, None),
        Basic(1_000_000, account_address.clone(), None, None, None, None, None),
    ]);

    let outputs = build_outputs([
        Account(1_000_000, account_id, address, None, None),
        Basic(2_000_000, account_address, None, None, None, None, None),
    ]);

    let transaction = Transaction::builder(protocol_parameters.network_id())
        .with_inputs(
            inputs
                .iter()
                .map(|i| Input::Utxo(UtxoInput::from(*i.output_metadata.output_id())))
                .collect::<Vec<_>>(),
        )
        .with_outputs(outputs)
        .add_mana_allotment(rand_mana_allotment(&protocol_parameters))
        .finish_with_params(&protocol_parameters)?;

    let prepared_transaction_data = PreparedTransactionData {
        transaction,
        inputs_data: inputs,
        remainder: None,
    };

    let unlocks = secret_manager
<<<<<<< HEAD
        .transaction_unlocks(&prepared_transaction_data, &protocol_parameters, &signing_options)
=======
        .transaction_unlocks(&prepared_transaction_data, &protocol_parameters)
>>>>>>> 49c94683
        .await?;

    assert_eq!(unlocks.len(), 3);
    assert_eq!((*unlocks).first().unwrap().kind(), SignatureUnlock::KIND);
    match (*unlocks).get(1).unwrap() {
        Unlock::Account(a) => {
            assert_eq!(a.index(), 0);
        }
        _ => panic!("Invalid unlock"),
    }
    match (*unlocks).get(2).unwrap() {
        Unlock::Account(a) => {
            assert_eq!(a.index(), 0);
        }
        _ => panic!("Invalid unlock"),
    }

    let tx_payload = SignedTransactionPayload::new(prepared_transaction_data.transaction.clone(), unlocks)?;

    validate_signed_transaction_payload_length(&tx_payload)?;

    let conflict = verify_semantic(&prepared_transaction_data.inputs_data, &tx_payload, protocol_parameters)?;

    if let Some(conflict) = conflict {
        panic!("{conflict:?}, with {tx_payload:#?}");
    }

    Ok(())
}<|MERGE_RESOLUTION|>--- conflicted
+++ resolved
@@ -66,11 +66,7 @@
     };
 
     let unlocks = secret_manager
-<<<<<<< HEAD
         .transaction_unlocks(&prepared_transaction_data, &protocol_parameters, &signing_options)
-=======
-        .transaction_unlocks(&prepared_transaction_data, &protocol_parameters)
->>>>>>> 49c94683
         .await?;
 
     assert_eq!(unlocks.len(), 1);
@@ -134,11 +130,7 @@
     };
 
     let unlocks = secret_manager
-<<<<<<< HEAD
         .transaction_unlocks(&prepared_transaction_data, &protocol_parameters, &signing_options)
-=======
-        .transaction_unlocks(&prepared_transaction_data, &protocol_parameters)
->>>>>>> 49c94683
         .await?;
 
     assert_eq!(unlocks.len(), 3);
