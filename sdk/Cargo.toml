--- conflicted
+++ resolved
@@ -18,16 +18,10 @@
 
 [dependencies]
 # Mandatory dependencies
-<<<<<<< HEAD
 bech32 = { version = "0.10.0-beta", default-features = false, features = [
     "alloc",
 ] }
 bitflags = { version = "2.4.0", default-features = false }
-=======
-bech32 = { version = "0.9.1", default-features = false }
-bitflags = { version = "2.4.1", default-features = false }
-bytemuck = { version = "1.14.0", default-features = false }
->>>>>>> 24f1057a
 derive_more = { version = "0.99.17", default-features = false, features = [
     "from",
     "from_str",
@@ -35,11 +29,8 @@
     "deref",
     "deref_mut",
     "display",
-<<<<<<< HEAD
     "add",
     "add_assign",
-=======
->>>>>>> 24f1057a
 ] }
 derive_setters = { version = "0.1.6", default-features = false }
 getset = { version = "0.1.2", default-features = false }
