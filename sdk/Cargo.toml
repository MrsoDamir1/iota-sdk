--- conflicted
+++ resolved
@@ -1,10 +1,6 @@
 [package]
 name = "iota-sdk"
-<<<<<<< HEAD
-version = "1.0.0"
-=======
 version = "1.0.2"
->>>>>>> a8b53902
 authors = ["IOTA Stiftung"]
 edition = "2021"
 description = "The IOTA SDK provides developers with a seamless experience to develop on IOTA by providing account abstractions and clients to interact with node APIs."
@@ -23,8 +19,7 @@
 [dependencies]
 # Mandatory dependencies
 bech32 = { version = "0.9.1", default-features = false }
-<<<<<<< HEAD
-bitflags = { version = "2.3.3", default-features = false }
+bitflags = { version = "2.4.0", default-features = false }
 derive_more = { version = "0.99.17", default-features = false, features = [
     "from",
     "from_str",
@@ -32,15 +27,6 @@
     "deref",
     "deref_mut",
     "display",
-=======
-bitflags = { version = "2.4.0", default-features = false }
-bytemuck = { version = "1.13.1", default-features = false }
-derive_more = { version = "0.99.17", default-features = false, features = [
-    "from",
-    "as_ref",
-    "deref",
-    "deref_mut",
->>>>>>> a8b53902
 ] }
 getset = { version = "0.1.2", default-features = false }
 hashbrown = { version = "0.14.0", default-features = false, features = [
@@ -55,12 +41,6 @@
     "ternary_encoding",
 ] }
 iterator-sorted = { version = "0.1.0", default-features = false }
-<<<<<<< HEAD
-=======
-itertools = { version = "0.11.0", default-features = false, features = [
-    "use_alloc",
-] }
->>>>>>> a8b53902
 packable = { version = "0.8.1", default-features = false, features = [
     "primitive-types",
 ] }
@@ -68,13 +48,8 @@
     "primitive-types",
 ] }
 primitive-types = { version = "0.12.1", default-features = false }
-<<<<<<< HEAD
-serde = { version = "1.0.175", default-features = false, features = ["derive"] }
-serde_json = { version = "1.0.103", default-features = false, features = [
-=======
-serde = { version = "1.0.183", default-features = false, features = ["derive"] }
+serde = { version = "1.0.188", default-features = false, features = ["derive"] }
 serde_json = { version = "1.0.105", default-features = false, features = [
->>>>>>> a8b53902
     "alloc",
 ] }
 
@@ -87,31 +62,18 @@
 futures = { version = "0.3.28", default-features = false, features = [
     "thread-pool",
 ], optional = true }
-<<<<<<< HEAD
-instant = { version = "0.1.12", default-features = false, optional = true }
-iota-ledger-nano = { version = "1.0.0-alpha.4", default-features = false, optional = true }
-iota_stronghold = { version = "2.0.0-rc.2", default-features = false, optional = true }
-log = { version = "0.4.19", default-features = false, optional = true }
-=======
-heck = { version = "0.4.1", default-features = false, optional = true }
 instant = { version = "0.1.12", default-features = false, optional = true }
 iota-ledger-nano = { version = "1.0.0-alpha.4", default-features = false, optional = true }
 iota_stronghold = { version = "2.0.0", default-features = false, optional = true }
 log = { version = "0.4.20", default-features = false, optional = true }
-num_cpus = { version = "1.16.0", default-features = false, optional = true }
->>>>>>> a8b53902
 once_cell = { version = "1.18.0", default-features = false, optional = true }
 rand = { version = "0.8.5", default-features = false, features = [
     "min_const_gen",
 ], optional = true }
-<<<<<<< HEAD
-regex = { version = "1.9.1", default-features = false, features = [
-=======
-regex = { version = "1.9.3", default-features = false, features = [
->>>>>>> a8b53902
+regex = { version = "1.9.4", default-features = false, features = [
     "unicode-perl",
 ], optional = true }
-reqwest = { version = "0.11.18", default-features = false, features = [
+reqwest = { version = "0.11.20", default-features = false, features = [
     "json",
 ], optional = true }
 rocksdb = { version = "0.21.0", default-features = false, features = [
@@ -120,19 +82,13 @@
 rumqttc = { version = "0.22.0", default-features = false, features = [
     "websocket",
 ], optional = true }
-<<<<<<< HEAD
-serde_repr = { version = "0.1.15", default-features = false, optional = true }
-thiserror = { version = "1.0.44", default-features = false, optional = true }
-time = { version = "0.3.23", default-features = false, features = [
-=======
 serde_repr = { version = "0.1.16", default-features = false, optional = true }
-thiserror = { version = "1.0.46", default-features = false, optional = true }
-time = { version = "0.3.25", default-features = false, features = [
->>>>>>> a8b53902
+thiserror = { version = "1.0.47", default-features = false, optional = true }
+time = { version = "0.3.28", default-features = false, features = [
     "serde",
     "macros",
 ], optional = true }
-url = { version = "2.4.0", default-features = false, features = [
+url = { version = "2.4.1", default-features = false, features = [
     "serde",
 ], optional = true }
 zeroize = { version = "1.6.0", default-features = false, features = [
@@ -140,11 +96,7 @@
 ], optional = true }
 
 [target.'cfg(not(target_family = "wasm"))'.dependencies]
-<<<<<<< HEAD
-tokio = { version = "1.29.1", default-features = false, features = [
-=======
-tokio = { version = "1.31.0", default-features = false, features = [
->>>>>>> a8b53902
+tokio = { version = "1.32.0", default-features = false, features = [
     "macros",
     "rt-multi-thread",
     "time",
@@ -152,24 +104,15 @@
 ], optional = true }
 
 [target.'cfg(target_family = "wasm")'.dependencies]
-<<<<<<< HEAD
-gloo-storage = { version = "0.2.2", default-features = false, optional = true }
-gloo-timers = { version = "0.2.6", default-features = false, features = [
-=======
 gloo-storage = { version = "0.3.0", default-features = false, optional = true }
 gloo-timers = { version = "0.3.0", default-features = false, features = [
->>>>>>> a8b53902
     "futures",
 ] }
 instant = { version = "0.1.12", default-features = false, features = [
     "wasm-bindgen",
 ], optional = true }
 lazy_static = { version = "1.4.0", default-features = false }
-<<<<<<< HEAD
-tokio = { version = "1.29.1", default-features = false, features = [
-=======
-tokio = { version = "1.31.0", default-features = false, features = [
->>>>>>> a8b53902
+tokio = { version = "1.32.0", default-features = false, features = [
     "macros",
     "rt",
     "time",
@@ -182,12 +125,8 @@
 
 dotenvy = { version = "0.15.7", default-features = false }
 fern-logger = { version = "0.5.0", default-features = false }
-<<<<<<< HEAD
 num_cpus = { version = "1.16.0", default-features = false }
-tokio = { version = "1.29.1", default-features = false, features = [
-=======
-tokio = { version = "1.31.0", default-features = false, features = [
->>>>>>> a8b53902
+tokio = { version = "1.32.0", default-features = false, features = [
     "macros",
     "rt",
     "rt-multi-thread",
@@ -198,18 +137,10 @@
 
 [features]
 default = ["client", "wallet", "tls"]
-<<<<<<< HEAD
+
 ledger_nano = ["iota-ledger-nano"]
 mqtt = ["std", "regex", "rumqttc", "dep:once_cell"]
 participation = ["storage"]
-=======
-
-events = []
-ledger_nano = ["iota-ledger-nano"]
-mqtt = ["std", "regex", "rumqttc", "dep:once_cell"]
-participation = ["storage"]
-pow = ["std", "num_cpus", "iota-crypto/curl-p"]
->>>>>>> a8b53902
 rand = ["dep:rand"]
 rocksdb = ["dep:rocksdb", "storage"]
 serde = [
@@ -231,20 +162,8 @@
     "iota_stronghold?/std",
     "iota-crypto/std",
     "once_cell?/std",
-<<<<<<< HEAD
 ]
 storage = ["iota-crypto/chacha", "dep:time", "dep:anymap", "dep:once_cell"]
-=======
-    "itertools/use_std",
-]
-storage = [
-    "iota-crypto/chacha",
-    "dep:time",
-    "dep:anymap",
-    "dep:once_cell",
-    "dep:heck",
-]
->>>>>>> a8b53902
 stronghold = [
     "iota_stronghold",
     "derive_builder",
@@ -252,10 +171,11 @@
     "dep:time",
     "dep:anymap",
     "dep:once_cell",
-<<<<<<< HEAD
 ]
 tls = ["reqwest?/rustls-tls", "rumqttc?/use-rustls"]
 events = []
+private_key_secret_manager = ["bs58"]
+
 client = [
     "async-trait",
     "futures",
@@ -274,31 +194,6 @@
     "tokio",
     "url",
     "zeroize",
-=======
-    "dep:heck",
-]
-tls = ["reqwest?/rustls-tls", "rumqttc?/use-rustls"]
-private_key_secret_manager = ["bs58"]
-
-client = [
-    "pow",
-    "tokio",
-    "zeroize",
-    "url",
-    "reqwest",
-    "async-trait",
-    "log",
-    "thiserror",
-    "futures",
-    "serde",
-    "instant",
-    "iota-crypto/bip39",
-    "iota-crypto/bip39-en",
-    "iota-crypto/slip10",
-    "iota-crypto/keccak",
-    "iota-crypto/bip44",
-    "iota-crypto/random",
->>>>>>> a8b53902
 ]
 wallet = ["client"]
 
@@ -436,7 +331,6 @@
 # Alias wallet example
 
 [[example]]
-<<<<<<< HEAD
 name = "account_wallet_request_funds"
 path = "examples/how_tos/account_wallet/request_funds.rs"
 required-features = ["rocksdb", "stronghold"]
@@ -454,25 +348,6 @@
 [[example]]
 name = "destroy_account_output"
 path = "examples/how_tos/account/destroy.rs"
-=======
-name = "alias_wallet_request_funds"
-path = "examples/how_tos/alias_wallet/request_funds.rs"
-required-features = ["rocksdb", "stronghold"]
-
-[[example]]
-name = "alias_wallet_transaction"
-path = "examples/how_tos/alias_wallet/transaction.rs"
-required-features = ["rocksdb", "stronghold"]
-
-[[example]]
-name = "create_alias"
-path = "examples/how_tos/alias/create.rs"
-required-features = ["wallet", "stronghold"]
-
-[[example]]
-name = "destroy_alias"
-path = "examples/how_tos/alias/destroy.rs"
->>>>>>> a8b53902
 required-features = ["wallet", "stronghold"]
 
 # Outputs
@@ -528,41 +403,6 @@
 name = "block_tagged_data"
 path = "examples/client/block/04_block_tagged_data.rs"
 required-features = ["client"]
-<<<<<<< HEAD
-=======
-
-[[example]]
-name = "custom_inputs"
-path = "examples/client/block/custom_inputs.rs"
-required-features = ["client"]
-
-[[example]]
-name = "output"
-path = "examples/client/block/output.rs"
-required-features = ["client"]
-
-[[example]]
-name = "transaction"
-path = "examples/client/block/transaction.rs"
-required-features = ["client"]
-
-# High Level examples
-
-[[example]]
-name = "address_consolidation"
-path = "examples/client/high_level/consolidation.rs"
-required-features = ["client"]
-
-[[example]]
-name = "inputs_from_transaction_id"
-path = "examples/client/high_level/inputs_from_transaction_id.rs"
-required-features = ["client"]
-
-[[example]]
-name = "search_address"
-path = "examples/client/high_level/search_address.rs"
-required-features = ["client"]
->>>>>>> a8b53902
 
 # Node API core examples
 
@@ -572,13 +412,8 @@
 required-features = ["client"]
 
 [[example]]
-<<<<<<< HEAD
 name = "node_api_core_get_issuance"
 path = "examples/client/node_api_core/03_get_issuance.rs"
-=======
-name = "node_api_core_get_tips"
-path = "examples/client/node_api_core/03_get_tips.rs"
->>>>>>> a8b53902
 required-features = ["client"]
 
 [[example]]
@@ -620,24 +455,6 @@
 name = "node_api_core_get_output_metadata"
 path = "examples/client/node_api_core/11_get_output_metadata.rs"
 required-features = ["client"]
-<<<<<<< HEAD
-=======
-
-[[example]]
-name = "node_api_core_get_receipts"
-path = "examples/client/node_api_core/12_get_receipts.rs"
-required-features = ["client"]
-
-[[example]]
-name = "node_api_core_get_receipts_migrated_at"
-path = "examples/client/node_api_core/13_get_receipts_migrated_at.rs"
-required-features = ["client"]
-
-[[example]]
-name = "node_api_core_get_treasury"
-path = "examples/client/node_api_core/14_get_treasury.rs"
-required-features = ["client"]
->>>>>>> a8b53902
 
 [[example]]
 name = "node_api_core_get_included_block"
@@ -648,44 +465,10 @@
 name = "node_api_core_get_included_block_raw"
 path = "examples/client/node_api_core/16_get_included_block_raw.rs"
 required-features = ["client"]
-<<<<<<< HEAD
-=======
-
-[[example]]
-name = "node_api_core_get_milestone_by_id"
-path = "examples/client/node_api_core/17_get_milestone_by_id.rs"
-required-features = ["client"]
-
-[[example]]
-name = "node_api_core_get_milestone_by_id_raw"
-path = "examples/client/node_api_core/18_get_milestone_by_id_raw.rs"
-required-features = ["client"]
-
-[[example]]
-name = "node_api_core_get_utxo_changes_by_id"
-path = "examples/client/node_api_core/19_get_utxo_changes_by_id.rs"
-required-features = ["client"]
-
-[[example]]
-name = "node_api_core_get_milestone_by_index"
-path = "examples/client/node_api_core/20_get_milestone_by_index.rs"
-required-features = ["client"]
-
-[[example]]
-name = "node_api_core_get_milestone_by_index_raw"
-path = "examples/client/node_api_core/21_get_milestone_by_index_raw.rs"
-required-features = ["client"]
-
-[[example]]
-name = "node_api_core_get_utxo_changes_by_index"
-path = "examples/client/node_api_core/22_get_utxo_changes_by_index.rs"
-required-features = ["client"]
->>>>>>> a8b53902
 
 # Node API indexer examples
 
 [[example]]
-<<<<<<< HEAD
 name = "node_api_indexer_get_account_output"
 path = "examples/client/node_api_indexer/01_get_account_output.rs"
 required-features = ["client"]
@@ -693,15 +476,6 @@
 [[example]]
 name = "node_api_indexer_get_account_outputs"
 path = "examples/client/node_api_indexer/02_get_account_outputs.rs"
-=======
-name = "node_api_indexer_get_alias_output"
-path = "examples/client/node_api_indexer/01_get_alias_output.rs"
-required-features = ["client"]
-
-[[example]]
-name = "node_api_indexer_get_alias_outputs"
-path = "examples/client/node_api_indexer/02_get_alias_outputs.rs"
->>>>>>> a8b53902
 required-features = ["client"]
 
 [[example]]
@@ -750,14 +524,6 @@
 name = "client_config"
 path = "examples/client/client_config.rs"
 required-features = ["client"]
-<<<<<<< HEAD
-=======
-
-[[example]]
-name = "custom_remainder_address"
-path = "examples/client/custom_remainder_address.rs"
-required-features = ["client"]
->>>>>>> a8b53902
 
 [[example]]
 name = "get_block"
@@ -783,129 +549,21 @@
 name = "stronghold"
 path = "examples/client/stronghold.rs"
 required-features = ["client", "stronghold"]
-<<<<<<< HEAD
 
 [[example]]
 name = "build_account_output"
 path = "examples/client/output/build_account_output.rs"
-=======
-
-[[example]]
-name = "0_address_generation"
-path = "examples/client/offline_signing/0_address_generation.rs"
-required-features = ["client"]
-
-[[example]]
-name = "1_transaction_preparation"
-path = "examples/client/offline_signing/1_transaction_preparation.rs"
-required-features = ["client"]
-
-[[example]]
-name = "2_transaction_signing"
-path = "examples/client/offline_signing/2_transaction_signing.rs"
-required-features = ["client"]
-
-[[example]]
-name = "3_send_block"
-path = "examples/client/offline_signing/3_send_block.rs"
-required-features = ["client"]
-
-[[example]]
-name = "all"
-path = "examples/client/output/all.rs"
-required-features = ["client"]
-
-[[example]]
-name = "all_automatic_input_selection"
-path = "examples/client/output/all_automatic_input_selection.rs"
-required-features = ["client"]
-
-[[example]]
-name = "alias"
-path = "examples/client/output/alias.rs"
-required-features = ["client"]
-
-[[example]]
-name = "build_alias_output"
-path = "examples/client/output/build_alias_output.rs"
->>>>>>> a8b53902
 required-features = ["client"]
 
 [[example]]
 name = "build_nft_output"
 path = "examples/client/output/build_nft_output.rs"
 required-features = ["client"]
-<<<<<<< HEAD
-=======
-
-[[example]]
-name = "recursive_alias"
-path = "examples/client/output/recursive_alias.rs"
-required-features = ["client"]
-
-[[example]]
-name = "basic"
-path = "examples/client/output/basic.rs"
-required-features = ["client"]
->>>>>>> a8b53902
 
 [[example]]
 name = "build_basic_output"
 path = "examples/client/output/build_basic_output.rs"
 required-features = ["client"]
-<<<<<<< HEAD
-=======
-
-[[example]]
-name = "expiration"
-path = "examples/client/output/expiration.rs"
-required-features = ["client"]
-
-[[example]]
-name = "foundry"
-path = "examples/client/output/foundry.rs"
-required-features = ["client"]
-
-[[example]]
-name = "micro_transaction"
-path = "examples/client/output/micro_transaction.rs"
-required-features = ["client"]
-
-[[example]]
-name = "native_tokens"
-path = "examples/client/output/native_tokens.rs"
-required-features = ["client"]
-
-[[example]]
-name = "nft"
-path = "examples/client/output/nft.rs"
-required-features = ["client"]
-
-[[example]]
-name = "participation"
-path = "examples/client/participation.rs"
-required-features = ["client", "participation"]
-
-[[example]]
-name = "quorum"
-path = "examples/client/quorum.rs"
-required-features = ["client"]
-
-[[example]]
-name = "send_all"
-path = "examples/client/send_all.rs"
-required-features = ["client"]
-
-[[example]]
-name = "client_split_funds"
-path = "examples/client/split_funds.rs"
-required-features = ["client"]
-
-[[example]]
-name = "tagged_data_to_utf8"
-path = "examples/client/tagged_data_to_utf8.rs"
-required-features = ["client"]
->>>>>>> a8b53902
 
 ### Wallet
 
@@ -1005,13 +663,8 @@
 required-features = ["wallet", "storage"]
 
 [[example]]
-<<<<<<< HEAD
 name = "update_account_output"
 path = "examples/wallet/update_account_output.rs"
-=======
-name = "update_alias_output"
-path = "examples/wallet/update_alias_output.rs"
->>>>>>> a8b53902
 required-features = ["wallet", "stronghold"]
 
 [[example]]
