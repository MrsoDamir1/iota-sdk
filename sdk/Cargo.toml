--- conflicted
+++ resolved
@@ -138,12 +138,8 @@
 [features]
 default = ["client", "wallet", "tls"]
 
-<<<<<<< HEAD
-=======
-events = []
 irc_27 = ["url", "serde"]
 irc_30 = ["url", "serde"]
->>>>>>> c3c0cf86
 ledger_nano = ["iota-ledger-nano"]
 mqtt = ["std", "regex", "rumqttc", "dep:once_cell"]
 participation = ["storage"]
