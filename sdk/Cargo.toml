[package]
name = "iota-sdk"
version = "1.1.4"
authors = ["IOTA Stiftung"]
edition = "2021"
description = "The IOTA SDK provides developers with a seamless experience to develop on IOTA by providing account abstractions and clients to interact with node APIs."
documentation = "https://wiki.iota.org"
homepage = "https://www.iota.org/"
repository = "https://github.com/iotaledger/iota-sdk"
readme = "README.md"
license = "Apache-2.0"
keywords = ["iota", "tangle", "sdk", "client", "wallet"]
categories = ["cryptography::cryptocurrencies"]

[package.metadata.docs.rs]
all-features = true
rustdoc-args = ["--cfg", "docsrs"]

[dependencies]
# Mandatory dependencies
<<<<<<< HEAD
bech32 = { version = "0.10.0-beta", default-features = false, features = [
    "alloc",
] }
bitflags = { version = "2.4.0", default-features = false }
=======
bech32 = { version = "0.9.1", default-features = false }
bitflags = { version = "2.4.2", default-features = false }
bytemuck = { version = "1.14.1", default-features = false }
>>>>>>> cd3345a7
derive_more = { version = "0.99.17", default-features = false, features = [
    "from",
    "from_str",
    "as_ref",
    "deref",
    "deref_mut",
    "display",
    "add",
    "add_assign",
] }
derive_setters = { version = "0.1.6", default-features = false }
getset = { version = "0.1.2", default-features = false }
hashbrown = { version = "0.14.3", default-features = false, features = [
    "ahash",
    "inline-more",
] }
hex = { version = "0.4.3", default-features = false }
iota-crypto = { version = "0.23.1", default-features = false, features = [
    "blake2b",
    "ed25519",
    "bip44",
    "secp256k1",
<<<<<<< HEAD
=======
    "ternary_encoding",
] }
iterator-sorted = { version = "0.2.0", default-features = false }
itertools = { version = "0.12.0", default-features = false, features = [
    "use_alloc",
>>>>>>> cd3345a7
] }
iterator-sorted = { version = "0.2.0", default-features = false }
packable = { version = "0.10.1", default-features = false, features = [
    "primitive-types",
] }
paste = { version = "1.0.14", default-features = false }
prefix-hex = { version = "0.7.1", default-features = false, features = [
    "primitive-types",
] }
primitive-types = { version = "0.12.2", default-features = false }
serde = { version = "1.0.196", default-features = false, features = ["derive"] }
serde_json = { version = "1.0.113", default-features = false, features = [
    "alloc",
] }
strum = { version = "0.26.1", default-features = false, features = ["derive"] }

# Optional dependencies
anymap = { version = "0.12.1", default-features = false, optional = true }
async-trait = { version = "0.1.77", default-features = false, optional = true }
bs58 = { version = "0.5.0", default-features = false, optional = true }
fern-logger = { version = "0.5.0", default-features = false, optional = true }
futures = { version = "0.3.30", default-features = false, features = [
    "thread-pool",
], optional = true }
instant = { version = "0.1.12", default-features = false, optional = true }
iota-ledger-nano = { version = "1.0.1", default-features = false, optional = true }
iota_stronghold = { version = "2.0.0", default-features = false, optional = true }
log = { version = "0.4.20", default-features = false, optional = true }
once_cell = { version = "1.19.0", default-features = false, optional = true }
rand = { version = "0.8.5", default-features = false, features = [
    "min_const_gen",
], optional = true }
regex = { version = "1.10.3", default-features = false, features = [
    "unicode-perl",
], optional = true }
reqwest = { version = "0.11.23", default-features = false, features = [
    "json",
], optional = true }
rocksdb = { version = "0.21.0", default-features = false, features = [
    "lz4",
], optional = true }
rumqttc = { version = "0.23.0", default-features = false, features = [
    "websocket",
], optional = true }
serde_repr = { version = "0.1.18", default-features = false, optional = true }
thiserror = { version = "1.0.56", default-features = false, optional = true }
time = { version = "0.3.31", default-features = false, features = [
    "serde",
    "macros",
], optional = true }
url = { version = "2.5.0", default-features = false, features = [
    "serde",
], optional = true }
zeroize = { version = "1.7.0", default-features = false, features = [
    "zeroize_derive",
], optional = true }

[target.'cfg(not(target_family = "wasm"))'.dependencies]
tokio = { version = "1.35.1", default-features = false, features = [
    "macros",
    "rt-multi-thread",
    "time",
    "sync",
], optional = true }

[target.'cfg(target_family = "wasm")'.dependencies]
gloo-storage = { version = "0.3.0", default-features = false, optional = true }
gloo-timers = { version = "0.3.0", default-features = false, features = [
    "futures",
] }
instant = { version = "0.1.12", default-features = false, features = [
    "wasm-bindgen",
], optional = true }
lazy_static = { version = "1.4.0", default-features = false }
tokio = { version = "1.35.1", default-features = false, features = [
    "macros",
    "rt",
    "time",
    "sync",
], optional = true }
wasm-bindgen-futures = { version = "0.4.40", default-features = false, optional = true }

[dev-dependencies]
iota-sdk = { path = ".", default-features = false, features = ["rand"] }
pretty_assertions = { version = "1.4.0", default-features = false, features = [
    "alloc",
] }

dotenvy = { version = "0.15.7", default-features = false }
fern-logger = { version = "0.5.0", default-features = false }
num_cpus = { version = "1.16.0", default-features = false }
once_cell = { version = "1.19.0", default-features = false }
regex = { version = "1.10.2", default-features = false }
time = { version = "0.3.31", default-features = false }
tokio = { version = "1.35.1", default-features = false, features = [
    "macros",
    "rt",
    "rt-multi-thread",
    "time",
    "sync",
    "fs",
] }

[features]
default = ["client", "wallet", "tls"]
irc_27 = ["serde", "dep:url"]
irc_30 = ["serde", "dep:url"]
ledger_nano = ["dep:iota-ledger-nano"]
mqtt = ["std", "tls", "dep:regex", "dep:rumqttc", "dep:once_cell"]
participation = ["storage"]
rocksdb = ["storage", "dep:rocksdb"]
serde = [
    "hashbrown/serde",
    "packable/serde",
    "primitive-types/serde_no_std",
    "iota-crypto/serde",
    "zeroize?/serde",
    "dep:serde_repr",
]
std = [
    "packable/std",
    "prefix-hex/std",
    "primitive-types/std",
    "bech32/std",
    "bitflags/std",
    "strum/std",
    "rand?/std_rng",
    "regex?/std",
    "iota_stronghold?/std",
    "iota-crypto/std",
    "once_cell?/std",
]
storage = ["iota-crypto/chacha", "dep:time", "dep:anymap", "dep:once_cell"]
stronghold = [
    "iota-crypto/chacha",
    "dep:iota_stronghold",
    "dep:time",
    "dep:anymap",
    "dep:once_cell",
]
tls = ["reqwest?/rustls-tls", "rumqttc?/use-rustls"]
events = []
private_key_secret_manager = ["dep:bs58"]

client = [
    "std",
    "serde",
    "iota-crypto/bip39",
    "iota-crypto/bip39-en",
    "iota-crypto/keccak",
    "iota-crypto/random",
    "iota-crypto/slip10",
    "dep:async-trait",
    "dep:futures",
    "dep:instant",
    "dep:log",
    "dep:reqwest",
    "dep:thiserror",
    "dep:tokio",
    "dep:url",
    "dep:zeroize",
]
wallet = ["client"]

# Ed25519 Examples

[[example]]
name = "sign_and_verify_ed25519"
path = "examples/how_tos/sign_and_verify_ed25519/sign_ed25519.rs"
required-features = ["wallet", "stronghold"]

[[example]]
name = "verify_ed25519_signature"
path = "examples/how_tos/sign_and_verify_ed25519/verify_ed25519_signature.rs"

# Accounts and Addresses Examples

[[example]]
name = "create_mnemonic"
path = "examples/how_tos/accounts_and_addresses/create_mnemonic.rs"
required-features = ["client"]

[[example]]
name = "create_wallet"
path = "examples/how_tos/accounts_and_addresses/create_wallet.rs"
required-features = ["rocksdb", "stronghold"]

[[example]]
name = "check_balance"
path = "examples/how_tos/accounts_and_addresses/check_balance.rs"
required-features = ["rocksdb", "stronghold"]

[[example]]
name = "list_transactions"
path = "examples/how_tos/accounts_and_addresses/list_transactions.rs"
required-features = ["rocksdb", "stronghold"]

[[example]]
name = "list_outputs"
path = "examples/how_tos/accounts_and_addresses/list_outputs.rs"
required-features = ["rocksdb", "stronghold"]

[[example]]
name = "consolidate_outputs"
path = "examples/how_tos/accounts_and_addresses/consolidate_outputs.rs"
required-features = ["wallet", "stronghold"]

# Simple Transaction Examples

[[example]]
name = "request_funds"
path = "examples/how_tos/simple_transaction/request_funds.rs"
required-features = ["rocksdb", "stronghold"]

[[example]]
name = "simple_transaction"
path = "examples/how_tos/simple_transaction/simple_transaction.rs"
required-features = ["rocksdb", "stronghold"]

# Advanced Transactions Examples

[[example]]
name = "send_micro_transaction"
path = "examples/how_tos/advanced_transactions/send_micro_transaction.rs"
required-features = ["rocksdb", "stronghold"]

[[example]]
name = "advanced_transaction"
path = "examples/how_tos/advanced_transactions/advanced_transaction.rs"
required-features = ["rocksdb", "stronghold"]

[[example]]
name = "claim_transaction"
path = "examples/how_tos/advanced_transactions/claim_transaction.rs"
required-features = ["rocksdb", "stronghold"]

# NFT Collection Examples

[[example]]
name = "mint_issuer_nft"
path = "examples/how_tos/nft_collection/00_mint_issuer_nft.rs"
required-features = ["wallet", "storage", "stronghold"]

[[example]]
name = "mint_collection_nft"
path = "examples/how_tos/nft_collection/01_mint_collection_nft.rs"
required-features = ["wallet", "stronghold", "irc_27"]

# Native Tokens Examples

[[example]]
name = "create_native_token"
path = "examples/how_tos/native_tokens/create.rs"
required-features = ["rocksdb", "stronghold", "irc_30"]

[[example]]
name = "destroy_foundry"
path = "examples/how_tos/native_tokens/destroy_foundry.rs"
required-features = ["rocksdb", "stronghold"]

[[example]]
name = "burn_native_token"
path = "examples/how_tos/native_tokens/burn.rs"
required-features = ["rocksdb", "stronghold"]

[[example]]
name = "melt_native_token"
path = "examples/how_tos/native_tokens/melt.rs"
required-features = ["rocksdb", "stronghold"]

[[example]]
name = "mint_native_token"
path = "examples/how_tos/native_tokens/mint.rs"
required-features = ["rocksdb", "stronghold"]

[[example]]
name = "send_native_tokens"
path = "examples/how_tos/native_tokens/send.rs"
required-features = ["rocksdb", "stronghold"]

# Account wallet example

[[example]]
name = "account_wallet_request_funds"
path = "examples/how_tos/account_wallet/request_funds.rs"
required-features = ["rocksdb", "stronghold"]

[[example]]
name = "account_wallet_transaction"
path = "examples/how_tos/account_wallet/transaction.rs"
required-features = ["rocksdb", "stronghold"]

[[example]]
name = "create_account_output"
path = "examples/how_tos/account/create.rs"
required-features = ["wallet", "stronghold"]

[[example]]
name = "destroy_account_output"
path = "examples/how_tos/account/destroy.rs"
required-features = ["wallet", "stronghold"]

[[example]]
name = "implicit_account_creation"
path = "examples/how_tos/account/implicit_account_creation.rs"
required-features = ["wallet", "storage"]

# Outputs

[[example]]
name = "output_unlock_conditions"
path = "examples/how_tos/outputs/unlock_conditions.rs"
required-features = ["client"]

[[example]]
name = "output_features"
path = "examples/how_tos/outputs/features.rs"
required-features = ["client"]

# Client Examples

[[example]]
name = "get_health"
path = "examples/how_tos/client/get_health.rs"

[[example]]
name = "get_info"
path = "examples/how_tos/client/get_info.rs"
required-features = ["serde"]

[[example]]
name = "get_outputs"
path = "examples/how_tos/client/get_outputs.rs"

# Block examples

[[example]]
name = "block_no_payload"
path = "examples/client/block/00_block_no_payload.rs"
required-features = ["client"]

[[example]]
name = "block_confirmation_time"
path = "examples/client/block/01_block_confirmation_time.rs"
required-features = ["client"]

[[example]]
name = "block_custom_parents"
path = "examples/client/block/02_block_custom_parents.rs"
required-features = ["client"]

[[example]]
name = "block_custom_payload"
path = "examples/client/block/03_block_custom_payload.rs"
required-features = ["client"]

[[example]]
name = "block_tagged_data"
path = "examples/client/block/04_block_tagged_data.rs"
required-features = ["client"]

# Node API core examples

[[example]]
name = "node_api_core_get_routes"
path = "examples/client/node_api_core/01_get_routes.rs"
required-features = ["client"]

[[example]]
name = "node_api_core_get_issuance"
path = "examples/client/node_api_core/03_get_issuance.rs"
required-features = ["client"]

[[example]]
name = "node_api_core_post_block"
path = "examples/client/node_api_core/04_post_block.rs"
required-features = ["client"]

[[example]]
name = "node_api_core_post_block_raw"
path = "examples/client/node_api_core/05_post_block_raw.rs"
required-features = ["client"]

[[example]]
name = "node_api_core_get_block"
path = "examples/client/node_api_core/06_get_block.rs"
required-features = ["client"]

[[example]]
name = "node_api_core_get_block_raw"
path = "examples/client/node_api_core/07_get_block_raw.rs"
required-features = ["client"]

[[example]]
name = "node_api_core_get_block_metadata"
path = "examples/client/node_api_core/08_get_block_metadata.rs"
required-features = ["client"]

[[example]]
name = "node_api_core_get_output"
path = "examples/client/node_api_core/09_get_output.rs"
required-features = ["client"]

[[example]]
name = "node_api_core_get_output_raw"
path = "examples/client/node_api_core/10_get_output_raw.rs"
required-features = ["client"]

[[example]]
name = "node_api_core_get_output_metadata"
path = "examples/client/node_api_core/11_get_output_metadata.rs"
required-features = ["client"]

[[example]]
name = "node_api_core_get_output_full"
path = "examples/client/node_api_core/12_get_output_full.rs"
required-features = ["client"]

[[example]]
name = "node_api_core_get_included_block"
path = "examples/client/node_api_core/15_get_included_block.rs"
required-features = ["client"]

[[example]]
name = "node_api_core_get_included_block_raw"
path = "examples/client/node_api_core/16_get_included_block_raw.rs"
required-features = ["client"]

# Node API indexer examples

[[example]]
name = "node_api_indexer_get_account_output"
path = "examples/client/node_api_indexer/01_get_account_output.rs"
required-features = ["client"]

[[example]]
name = "node_api_indexer_get_account_outputs"
path = "examples/client/node_api_indexer/02_get_account_outputs.rs"
required-features = ["client"]

[[example]]
name = "node_api_indexer_get_foundry_output"
path = "examples/client/node_api_indexer/03_get_foundry_output.rs"
required-features = ["client"]

[[example]]
name = "node_api_indexer_get_foundry_outputs"
path = "examples/client/node_api_indexer/04_get_foundry_outputs.rs"
required-features = ["client"]

[[example]]
name = "node_api_indexer_get_nft_output"
path = "examples/client/node_api_indexer/05_get_nft_output.rs"
required-features = ["client"]

[[example]]
name = "node_api_indexer_get_nft_outputs"
path = "examples/client/node_api_indexer/06_get_nft_outputs.rs"
required-features = ["client"]

[[example]]
name = "node_api_indexer_get_random_basic_outputs"
path = "examples/client/node_api_indexer/07_get_random_basic_outputs.rs"
required-features = ["client"]

#######

[[example]]
name = "01_generate_addresses"
path = "examples/client/01_generate_addresses.rs"
required-features = ["client"]

[[example]]
name = "02_address_balance"
path = "examples/client/02_address_balance.rs"
required-features = ["client"]

[[example]]
name = "07_mqtt"
path = "examples/client/07_mqtt.rs"
required-features = ["client", "mqtt"]

[[example]]
name = "client_config"
path = "examples/client/client_config.rs"
required-features = ["client"]

[[example]]
name = "get_block"
path = "examples/client/get_block.rs"
required-features = ["client"]

[[example]]
name = "client_getting_started"
path = "examples/client/getting_started.rs"
required-features = ["client"]

[[example]]
name = "ledger_nano"
path = "examples/client/ledger_nano.rs"
required-features = ["client", "ledger_nano"]

[[example]]
name = "ledger_nano_transaction"
path = "examples/client/ledger_nano_transaction.rs"
required-features = ["client", "ledger_nano"]

[[example]]
name = "client_logger"
path = "examples/client/logger.rs"
required-features = ["client"]

[[example]]
name = "quorum"
path = "examples/client/quorum.rs"
required-features = ["client"]

[[example]]
name = "stronghold"
path = "examples/client/stronghold.rs"
required-features = ["client", "stronghold"]

[[example]]
name = "build_account_output"
path = "examples/client/output/build_account_output.rs"
required-features = ["client"]

[[example]]
name = "build_nft_output"
path = "examples/client/output/build_nft_output.rs"
required-features = ["client"]

[[example]]
name = "build_basic_output"
path = "examples/client/output/build_basic_output.rs"
required-features = ["client"]

### Wallet

[[example]]
name = "wallet_getting_started"
path = "examples/wallet/getting_started.rs"
required-features = ["stronghold"]

[[example]]
name = "0_generate_address"
path = "examples/wallet/offline_signing/0_generate_address.rs"
required-features = ["wallet", "storage", "stronghold"]

[[example]]
name = "1_prepare_transaction"
path = "examples/wallet/offline_signing/1_prepare_transaction.rs"
required-features = ["wallet", "storage"]

[[example]]
name = "2_sign_transaction"
path = "examples/wallet/offline_signing/2_sign_transaction.rs"
required-features = ["wallet", "stronghold"]

[[example]]
name = "3_send_transaction"
path = "examples/wallet/offline_signing/3_send_transaction.rs"
required-features = ["wallet", "storage"]

[[example]]
name = "mint_nft"
path = "examples/how_tos/nfts/mint_nft.rs"
required-features = ["wallet", "stronghold", "irc_27"]

[[example]]
name = "send_nft"
path = "examples/how_tos/nfts/send_nft.rs"
required-features = ["wallet", "stronghold"]

[[example]]
name = "burn_nft"
path = "examples/how_tos/nfts/burn_nft.rs"
required-features = ["wallet", "stronghold"]

[[example]]
name = "check_unlock_conditions"
path = "examples/wallet/17_check_unlock_conditions.rs"
required-features = ["wallet", "storage"]

[[example]]
name = "background_syncing"
path = "examples/wallet/background_syncing.rs"
required-features = ["wallet", "storage"]

[[example]]
name = "events"
path = "examples/wallet/events.rs"
required-features = ["wallet", "events"]

[[example]]
name = "wallet_ledger_nano"
path = "examples/wallet/ledger_nano.rs"
required-features = ["wallet", "ledger_nano"]

# [[example]]
# name = "wallet_participation"
# path = "examples/wallet/participation.rs"
# required-features = ["wallet", "participation"]

[[example]]
name = "logger"
path = "examples/wallet/logger.rs"
required-features = ["wallet", "storage"]

[[example]]
name = "spammer"
path = "examples/wallet/spammer.rs"
required-features = ["wallet"]

[[example]]
name = "storage"
path = "examples/wallet/storage.rs"
required-features = ["wallet", "storage"]

[[example]]
name = "wallet"
path = "examples/wallet/wallet.rs"
required-features = ["wallet", "storage"]

[[example]]
name = "migrate_stronghold_snapshot_v2_to_v3"
path = "examples/wallet/migrate_stronghold_snapshot_v2_to_v3.rs"
required-features = ["stronghold"]

# Allowed only for examples, denied again in lib.rs
[lints.clippy]
expect_fun_call = "allow"
single_element_loop = "allow"<|MERGE_RESOLUTION|>--- conflicted
+++ resolved
@@ -18,16 +18,10 @@
 
 [dependencies]
 # Mandatory dependencies
-<<<<<<< HEAD
 bech32 = { version = "0.10.0-beta", default-features = false, features = [
     "alloc",
 ] }
-bitflags = { version = "2.4.0", default-features = false }
-=======
-bech32 = { version = "0.9.1", default-features = false }
 bitflags = { version = "2.4.2", default-features = false }
-bytemuck = { version = "1.14.1", default-features = false }
->>>>>>> cd3345a7
 derive_more = { version = "0.99.17", default-features = false, features = [
     "from",
     "from_str",
@@ -50,14 +44,6 @@
     "ed25519",
     "bip44",
     "secp256k1",
-<<<<<<< HEAD
-=======
-    "ternary_encoding",
-] }
-iterator-sorted = { version = "0.2.0", default-features = false }
-itertools = { version = "0.12.0", default-features = false, features = [
-    "use_alloc",
->>>>>>> cd3345a7
 ] }
 iterator-sorted = { version = "0.2.0", default-features = false }
 packable = { version = "0.10.1", default-features = false, features = [
