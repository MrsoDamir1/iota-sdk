[package]
name = "iota-sdk"
version = "1.0.3"
authors = ["IOTA Stiftung"]
edition = "2021"
description = "The IOTA SDK provides developers with a seamless experience to develop on IOTA by providing account abstractions and clients to interact with node APIs."
documentation = "https://wiki.iota.org"
homepage = "https://www.iota.org/"
repository = "https://github.com/iotaledger/iota-sdk"
readme = "README.md"
license = "Apache-2.0"
keywords = ["iota", "tangle", "sdk", "client", "wallet"]
categories = ["cryptography::cryptocurrencies"]

[package.metadata.docs.rs]
all-features = true
rustdoc-args = ["--cfg", "docsrs"]

[dependencies]
# Mandatory dependencies
bech32 = { version = "0.9.1", default-features = false }
bitflags = { version = "2.4.0", default-features = false }
<<<<<<< HEAD
=======
bytemuck = { version = "1.14.0", default-features = false }
>>>>>>> 75e919b8
derive_more = { version = "0.99.17", default-features = false, features = [
    "from",
    "from_str",
    "as_ref",
    "deref",
    "deref_mut",
    "display",
    "add",
    "add_assign",
] }
getset = { version = "0.1.2", default-features = false }
hashbrown = { version = "0.14.0", default-features = false, features = [
    "ahash",
    "inline-more",
] }
hex = { version = "0.4.3", default-features = false }
iota-crypto = { version = "0.23.0", default-features = false, features = [
    "blake2b",
    "ed25519",
    "secp256k1",
] }
iterator-sorted = { version = "0.1.0", default-features = false }
packable = { version = "0.8.1", default-features = false, features = [
    "primitive-types",
] }
prefix-hex = { version = "0.7.1", default-features = false, features = [
    "primitive-types",
] }
primitive-types = { version = "0.12.1", default-features = false }
serde = { version = "1.0.188", default-features = false, features = ["derive"] }
serde_json = { version = "1.0.105", default-features = false, features = [
    "alloc",
] }

# Optional dependencies
anymap = { version = "0.12.1", default-features = false, optional = true }
async-trait = { version = "0.1.73", default-features = false, optional = true }
bs58 = { version = "0.5.0", default-features = false, optional = true }
derive_builder = { version = "0.12.0", default-features = false, optional = true }
fern-logger = { version = "0.5.0", default-features = false, optional = true }
futures = { version = "0.3.28", default-features = false, features = [
    "thread-pool",
], optional = true }
instant = { version = "0.1.12", default-features = false, optional = true }
iota-ledger-nano = { version = "1.0.0-alpha.4", default-features = false, optional = true }
iota_stronghold = { version = "2.0.0", default-features = false, optional = true }
log = { version = "0.4.20", default-features = false, optional = true }
once_cell = { version = "1.18.0", default-features = false, optional = true }
rand = { version = "0.8.5", default-features = false, features = [
    "min_const_gen",
], optional = true }
<<<<<<< HEAD
regex = { version = "1.9.4", default-features = false, features = [
=======
regex = { version = "1.9.5", default-features = false, features = [
>>>>>>> 75e919b8
    "unicode-perl",
], optional = true }
reqwest = { version = "0.11.20", default-features = false, features = [
    "json",
], optional = true }
rocksdb = { version = "0.21.0", default-features = false, features = [
    "lz4",
], optional = true }
rumqttc = { version = "0.22.0", default-features = false, features = [
    "websocket",
], optional = true }
serde_repr = { version = "0.1.16", default-features = false, optional = true }
<<<<<<< HEAD
thiserror = { version = "1.0.47", default-features = false, optional = true }
=======
thiserror = { version = "1.0.48", default-features = false, optional = true }
>>>>>>> 75e919b8
time = { version = "0.3.28", default-features = false, features = [
    "serde",
    "macros",
], optional = true }
url = { version = "2.4.1", default-features = false, features = [
    "serde",
], optional = true }
zeroize = { version = "1.6.0", default-features = false, features = [
    "zeroize_derive",
], optional = true }

[target.'cfg(not(target_family = "wasm"))'.dependencies]
tokio = { version = "1.32.0", default-features = false, features = [
    "macros",
    "rt-multi-thread",
    "time",
    "sync",
], optional = true }

[target.'cfg(target_family = "wasm")'.dependencies]
gloo-storage = { version = "0.3.0", default-features = false, optional = true }
gloo-timers = { version = "0.3.0", default-features = false, features = [
    "futures",
] }
instant = { version = "0.1.12", default-features = false, features = [
    "wasm-bindgen",
], optional = true }
lazy_static = { version = "1.4.0", default-features = false }
tokio = { version = "1.32.0", default-features = false, features = [
    "macros",
    "rt",
    "time",
    "sync",
], optional = true }
wasm-bindgen-futures = { version = "0.4.37", default-features = false, optional = true }

[dev-dependencies]
iota-sdk = { path = ".", default-features = false, features = ["rand"] }

dotenvy = { version = "0.15.7", default-features = false }
fern-logger = { version = "0.5.0", default-features = false }
<<<<<<< HEAD
num_cpus = { version = "1.16.0", default-features = false }
=======
>>>>>>> 75e919b8
tokio = { version = "1.32.0", default-features = false, features = [
    "macros",
    "rt",
    "rt-multi-thread",
    "time",
    "sync",
    "fs",
] }

[features]
default = ["client", "wallet", "tls"]

ledger_nano = ["iota-ledger-nano"]
mqtt = ["std", "regex", "rumqttc", "dep:once_cell"]
participation = ["storage"]
rand = ["dep:rand"]
rocksdb = ["dep:rocksdb", "storage"]
serde = [
    "serde_repr",
    "hashbrown/serde",
    "packable/serde",
    "primitive-types/serde_no_std",
    "iota-crypto/serde",
    "zeroize?/serde",
]
std = [
    "packable/std",
    "prefix-hex/std",
    "primitive-types/std",
    "bech32/std",
    "bitflags/std",
    "rand?/std_rng",
    "regex?/std",
    "derive_builder?/std",
    "iota_stronghold?/std",
    "iota-crypto/std",
    "once_cell?/std",
]
storage = ["iota-crypto/chacha", "dep:time", "dep:anymap", "dep:once_cell"]
stronghold = [
    "iota_stronghold",
    "derive_builder",
    "iota-crypto/chacha",
    "dep:time",
    "dep:anymap",
    "dep:once_cell",
]
tls = ["reqwest?/rustls-tls", "rumqttc?/use-rustls"]
events = []
private_key_secret_manager = ["bs58"]

client = [
    "async-trait",
    "futures",
    "instant",
    "iota-crypto/bip39",
    "iota-crypto/bip39-en",
    "iota-crypto/bip44",
    "iota-crypto/keccak",
    "iota-crypto/random",
    "iota-crypto/slip10",
    "log",
    "reqwest",
    "serde",
    "std",
    "thiserror",
    "tokio",
    "url",
    "zeroize",
]
wallet = ["client"]

# Ed25519 Examples

[[example]]
name = "sign_and_verify_ed25519"
path = "examples/how_tos/sign_and_verify_ed25519/sign_ed25519.rs"
required-features = ["wallet", "stronghold"]

[[example]]
name = "verify_ed25519_signature"
path = "examples/how_tos/sign_and_verify_ed25519/verify_ed25519_signature.rs"

# Accounts and Addresses Examples

[[example]]
name = "create_mnemonic"
path = "examples/how_tos/accounts_and_addresses/create_mnemonic.rs"
required-features = ["client"]

[[example]]
name = "create_account"
path = "examples/how_tos/accounts_and_addresses/create_account.rs"
required-features = ["rocksdb", "stronghold"]

[[example]]
name = "list_accounts"
path = "examples/how_tos/accounts_and_addresses/list_accounts.rs"
required-features = ["rocksdb", "stronghold"]

[[example]]
name = "check_balance"
path = "examples/how_tos/accounts_and_addresses/check_balance.rs"
required-features = ["rocksdb", "stronghold"]

[[example]]
name = "list_addresses"
path = "examples/how_tos/accounts_and_addresses/list_addresses.rs"
required-features = ["rocksdb", "stronghold"]

[[example]]
name = "create_address"
path = "examples/how_tos/accounts_and_addresses/create_address.rs"
required-features = ["rocksdb", "stronghold"]

[[example]]
name = "list_transactions"
path = "examples/how_tos/accounts_and_addresses/list_transactions.rs"
required-features = ["rocksdb", "stronghold"]

[[example]]
name = "list_outputs"
path = "examples/how_tos/accounts_and_addresses/list_outputs.rs"
required-features = ["rocksdb", "stronghold"]

[[example]]
name = "consolidate_outputs"
path = "examples/how_tos/accounts_and_addresses/consolidate_outputs.rs"
required-features = ["wallet", "stronghold"]

# Simple Transaction Examples

[[example]]
name = "request_funds"
path = "examples/how_tos/simple_transaction/request_funds.rs"
required-features = ["rocksdb", "stronghold"]

[[example]]
name = "simple_transaction"
path = "examples/how_tos/simple_transaction/simple_transaction.rs"
required-features = ["rocksdb", "stronghold"]

# Advanced Transactions Examples

[[example]]
name = "send_micro_transaction"
path = "examples/how_tos/advanced_transactions/send_micro_transaction.rs"
required-features = ["rocksdb", "stronghold"]

[[example]]
name = "advanced_transaction"
path = "examples/how_tos/advanced_transactions/advanced_transaction.rs"
required-features = ["rocksdb", "stronghold"]

[[example]]
name = "claim_transaction"
path = "examples/how_tos/advanced_transactions/claim_transaction.rs"
required-features = ["rocksdb", "stronghold"]

# NFT Collection Examples

[[example]]
name = "mint_issuer_nft"
path = "examples/how_tos/nft_collection/00_mint_issuer_nft.rs"
required-features = ["wallet", "storage", "stronghold"]

[[example]]
name = "mint_collection_nft"
path = "examples/how_tos/nft_collection/01_mint_collection_nft.rs"
required-features = ["wallet", "stronghold"]

# Native Tokens Examples

[[example]]
name = "create_native_token"
path = "examples/how_tos/native_tokens/create.rs"
required-features = ["rocksdb", "stronghold"]

[[example]]
name = "destroy_foundry"
path = "examples/how_tos/native_tokens/destroy_foundry.rs"
required-features = ["rocksdb", "stronghold"]

[[example]]
name = "burn_native_token"
path = "examples/how_tos/native_tokens/burn.rs"
required-features = ["rocksdb", "stronghold"]

[[example]]
name = "melt_native_token"
path = "examples/how_tos/native_tokens/melt.rs"
required-features = ["rocksdb", "stronghold"]

[[example]]
name = "mint_native_token"
path = "examples/how_tos/native_tokens/mint.rs"
required-features = ["rocksdb", "stronghold"]

[[example]]
name = "send_native_tokens"
path = "examples/how_tos/native_tokens/send.rs"
required-features = ["rocksdb", "stronghold"]

# Alias wallet example

[[example]]
name = "account_wallet_request_funds"
path = "examples/how_tos/account_wallet/request_funds.rs"
required-features = ["rocksdb", "stronghold"]

[[example]]
name = "account_wallet_transaction"
path = "examples/how_tos/account_wallet/transaction.rs"
required-features = ["rocksdb", "stronghold"]

[[example]]
name = "create_account_output"
path = "examples/how_tos/account/create.rs"
required-features = ["wallet", "stronghold"]

[[example]]
name = "destroy_account_output"
path = "examples/how_tos/account/destroy.rs"
required-features = ["wallet", "stronghold"]

# Outputs

[[example]]
name = "output_unlock_conditions"
path = "examples/how_tos/outputs/unlock_conditions.rs"
required-features = ["client"]

[[example]]
name = "output_features"
path = "examples/how_tos/outputs/features.rs"
required-features = ["client"]

# Client Examples

[[example]]
name = "get_health"
path = "examples/how_tos/client/get_health.rs"

[[example]]
name = "get_info"
path = "examples/how_tos/client/get_info.rs"
required-features = ["serde"]

[[example]]
name = "get_outputs"
path = "examples/how_tos/client/get_outputs.rs"

# Block examples

[[example]]
name = "block_no_payload"
path = "examples/client/block/00_block_no_payload.rs"
required-features = ["client"]

[[example]]
name = "block_confirmation_time"
path = "examples/client/block/01_block_confirmation_time.rs"
required-features = ["client"]

[[example]]
name = "block_custom_parents"
path = "examples/client/block/02_block_custom_parents.rs"
required-features = ["client"]

[[example]]
name = "block_custom_payload"
path = "examples/client/block/03_block_custom_payload.rs"
required-features = ["client"]

[[example]]
name = "block_tagged_data"
path = "examples/client/block/04_block_tagged_data.rs"
required-features = ["client"]

# Node API core examples

[[example]]
name = "node_api_core_get_routes"
path = "examples/client/node_api_core/01_get_routes.rs"
required-features = ["client"]

[[example]]
name = "node_api_core_get_issuance"
path = "examples/client/node_api_core/03_get_issuance.rs"
required-features = ["client"]

[[example]]
name = "node_api_core_post_block"
path = "examples/client/node_api_core/04_post_block.rs"
required-features = ["client"]

[[example]]
name = "node_api_core_post_block_raw"
path = "examples/client/node_api_core/05_post_block_raw.rs"
required-features = ["client"]

[[example]]
name = "node_api_core_get_block"
path = "examples/client/node_api_core/06_get_block.rs"
required-features = ["client"]

[[example]]
name = "node_api_core_get_block_raw"
path = "examples/client/node_api_core/07_get_block_raw.rs"
required-features = ["client"]

[[example]]
name = "node_api_core_get_block_metadata"
path = "examples/client/node_api_core/08_get_block_metadata.rs"
required-features = ["client"]

[[example]]
name = "node_api_core_get_output"
path = "examples/client/node_api_core/09_get_output.rs"
required-features = ["client"]

[[example]]
name = "node_api_core_get_output_raw"
path = "examples/client/node_api_core/10_get_output_raw.rs"
required-features = ["client"]

[[example]]
name = "node_api_core_get_output_metadata"
path = "examples/client/node_api_core/11_get_output_metadata.rs"
required-features = ["client"]

[[example]]
name = "node_api_core_get_included_block"
path = "examples/client/node_api_core/15_get_included_block.rs"
required-features = ["client"]

[[example]]
name = "node_api_core_get_included_block_raw"
path = "examples/client/node_api_core/16_get_included_block_raw.rs"
required-features = ["client"]

# Node API indexer examples

[[example]]
name = "node_api_indexer_get_account_output"
path = "examples/client/node_api_indexer/01_get_account_output.rs"
required-features = ["client"]

[[example]]
name = "node_api_indexer_get_account_outputs"
path = "examples/client/node_api_indexer/02_get_account_outputs.rs"
required-features = ["client"]

[[example]]
name = "node_api_indexer_get_foundry_output"
path = "examples/client/node_api_indexer/03_get_foundry_output.rs"
required-features = ["client"]

[[example]]
name = "node_api_indexer_get_foundry_outputs"
path = "examples/client/node_api_indexer/04_get_foundry_outputs.rs"
required-features = ["client"]

[[example]]
name = "node_api_indexer_get_nft_output"
path = "examples/client/node_api_indexer/05_get_nft_output.rs"
required-features = ["client"]

[[example]]
name = "node_api_indexer_get_nft_outputs"
path = "examples/client/node_api_indexer/06_get_nft_outputs.rs"
required-features = ["client"]

[[example]]
name = "node_api_indexer_get_random_basic_outputs"
path = "examples/client/node_api_indexer/07_get_random_basic_outputs.rs"
required-features = ["client"]

#######

[[example]]
name = "01_generate_addresses"
path = "examples/client/01_generate_addresses.rs"
required-features = ["client"]

[[example]]
name = "02_address_balance"
path = "examples/client/02_address_balance.rs"
required-features = ["client"]

[[example]]
name = "07_mqtt"
path = "examples/client/07_mqtt.rs"
required-features = ["client", "mqtt"]

[[example]]
name = "client_config"
path = "examples/client/client_config.rs"
required-features = ["client"]

[[example]]
name = "get_block"
path = "examples/client/get_block.rs"
required-features = ["client"]

[[example]]
name = "client_getting_started"
path = "examples/client/getting_started.rs"
required-features = ["client"]

[[example]]
name = "ledger_nano"
path = "examples/client/ledger_nano.rs"
required-features = ["client", "ledger_nano"]

[[example]]
name = "ledger_nano_transaction"
path = "examples/client/ledger_nano_transaction.rs"
required-features = ["client", "ledger_nano"]

[[example]]
name = "client_logger"
path = "examples/client/logger.rs"
required-features = ["client"]

[[example]]
name = "stronghold"
path = "examples/client/stronghold.rs"
required-features = ["client", "stronghold"]

[[example]]
name = "build_account_output"
path = "examples/client/output/build_account_output.rs"
required-features = ["client"]

[[example]]
name = "build_nft_output"
path = "examples/client/output/build_nft_output.rs"
required-features = ["client"]

[[example]]
name = "build_basic_output"
path = "examples/client/output/build_basic_output.rs"
required-features = ["client"]

### Wallet

[[example]]
name = "wallet_getting_started"
path = "examples/wallet/getting_started.rs"
required-features = ["stronghold"]

[[example]]
name = "0_generate_addresses"
path = "examples/wallet/offline_signing/0_generate_addresses.rs"
required-features = ["wallet", "storage", "stronghold"]

[[example]]
name = "1_prepare_transaction"
path = "examples/wallet/offline_signing/1_prepare_transaction.rs"
required-features = ["wallet", "storage"]

[[example]]
name = "2_sign_transaction"
path = "examples/wallet/offline_signing/2_sign_transaction.rs"
required-features = ["wallet", "stronghold"]

[[example]]
name = "3_send_transaction"
path = "examples/wallet/offline_signing/3_send_transaction.rs"
required-features = ["wallet", "storage"]

[[example]]
name = "mint_nft"
path = "examples/how_tos/nfts/mint_nft.rs"
required-features = ["wallet", "stronghold"]

[[example]]
name = "send_nft"
path = "examples/how_tos/nfts/send_nft.rs"
required-features = ["wallet", "stronghold"]

[[example]]
name = "burn_nft"
path = "examples/how_tos/nfts/burn_nft.rs"
required-features = ["wallet", "stronghold"]

[[example]]
name = "check_unlock_conditions"
path = "examples/wallet/17_check_unlock_conditions.rs"
required-features = ["wallet", "storage"]

[[example]]
name = "accounts"
path = "examples/wallet/accounts.rs"
required-features = ["wallet", "storage"]

[[example]]
name = "background_syncing"
path = "examples/wallet/background_syncing.rs"
required-features = ["wallet", "storage"]

[[example]]
name = "events"
path = "examples/wallet/events.rs"
required-features = ["wallet", "events"]

[[example]]
name = "wallet_ledger_nano"
path = "examples/wallet/ledger_nano.rs"
required-features = ["wallet", "ledger_nano"]

[[example]]
name = "wallet_participation"
path = "examples/wallet/participation.rs"
required-features = ["wallet", "participation"]

[[example]]
name = "logger"
path = "examples/wallet/logger.rs"
required-features = ["wallet"]

[[example]]
name = "recover_accounts"
path = "examples/wallet/recover_accounts.rs"
required-features = ["wallet", "storage"]

[[example]]
name = "spammer"
path = "examples/wallet/spammer.rs"
required-features = ["wallet"]

[[example]]
name = "split_funds"
path = "examples/wallet/split_funds.rs"
required-features = ["wallet", "storage"]

[[example]]
name = "storage"
path = "examples/wallet/storage.rs"
required-features = ["wallet", "storage"]

[[example]]
name = "update_account_output"
path = "examples/wallet/update_account_output.rs"
required-features = ["wallet", "stronghold"]

[[example]]
name = "wallet"
path = "examples/wallet/wallet.rs"
required-features = ["wallet", "storage"]

[[example]]
name = "migrate_stronghold_snapshot_v2_to_v3"
path = "examples/wallet/migrate_stronghold_snapshot_v2_to_v3.rs"
required-features = ["stronghold"]<|MERGE_RESOLUTION|>--- conflicted
+++ resolved
@@ -20,10 +20,6 @@
 # Mandatory dependencies
 bech32 = { version = "0.9.1", default-features = false }
 bitflags = { version = "2.4.0", default-features = false }
-<<<<<<< HEAD
-=======
-bytemuck = { version = "1.14.0", default-features = false }
->>>>>>> 75e919b8
 derive_more = { version = "0.99.17", default-features = false, features = [
     "from",
     "from_str",
@@ -75,11 +71,7 @@
 rand = { version = "0.8.5", default-features = false, features = [
     "min_const_gen",
 ], optional = true }
-<<<<<<< HEAD
-regex = { version = "1.9.4", default-features = false, features = [
-=======
 regex = { version = "1.9.5", default-features = false, features = [
->>>>>>> 75e919b8
     "unicode-perl",
 ], optional = true }
 reqwest = { version = "0.11.20", default-features = false, features = [
@@ -92,11 +84,7 @@
     "websocket",
 ], optional = true }
 serde_repr = { version = "0.1.16", default-features = false, optional = true }
-<<<<<<< HEAD
-thiserror = { version = "1.0.47", default-features = false, optional = true }
-=======
 thiserror = { version = "1.0.48", default-features = false, optional = true }
->>>>>>> 75e919b8
 time = { version = "0.3.28", default-features = false, features = [
     "serde",
     "macros",
@@ -138,10 +126,7 @@
 
 dotenvy = { version = "0.15.7", default-features = false }
 fern-logger = { version = "0.5.0", default-features = false }
-<<<<<<< HEAD
 num_cpus = { version = "1.16.0", default-features = false }
-=======
->>>>>>> 75e919b8
 tokio = { version = "1.32.0", default-features = false, features = [
     "macros",
     "rt",
