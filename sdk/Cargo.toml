--- conflicted
+++ resolved
@@ -132,13 +132,9 @@
 
 dotenvy = { version = "0.15.7", default-features = false }
 fern-logger = { version = "0.5.0", default-features = false }
-<<<<<<< HEAD
 num_cpus = { version = "1.16.0", default-features = false }
 once_cell = { version = "1.19.0", default-features = false }
-tokio = { version = "1.35.0", default-features = false, features = [
-=======
 tokio = { version = "1.35.1", default-features = false, features = [
->>>>>>> 2b44b886
     "macros",
     "rt",
     "rt-multi-thread",
