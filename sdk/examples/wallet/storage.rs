--- conflicted
+++ resolved
@@ -57,20 +57,7 @@
     Ok(())
 }
 
-<<<<<<< HEAD
-async fn get_or_create_account(wallet: &Wallet, alias: &str) -> Result<Account> {
-    Ok(if let Ok(account) = wallet.get_account(alias).await {
-        account
-    } else {
-        println!("Creating account '{alias}'");
-        wallet.create_account().with_alias(alias).finish().await?
-    })
-}
-
 async fn generate_max_addresses(account: &Account, max: usize) -> Result<Vec<Bip44Address>> {
-=======
-async fn generate_max_addresses(account: &Account, max: usize) -> Result<Vec<AccountAddress>> {
->>>>>>> c3c0cf86
     let alias = account.alias().await;
     if account.addresses().await?.len() < max {
         let num_addresses_to_generate = max - account.addresses().await?.len();
