import {
  NodeInfo,
  MessageMetadata,
  OutputMetadata,
  MilestoneMetadata,
  BrokerOptions,
  Address,
  AddressBalance,
  Message,
  MessageDto
} from './types'

export declare type Api = 'GetHealth' | 'GetInfo' | 'GetTips' | 'PostMessage' | 'PostMessageWithRemotePoW' | 'GetOutput' | 'GetMilestone'

export declare class ClientBuilder {
  node(url: string): ClientBuilder
  nodes(urls: string[]): ClientBuilder
<<<<<<< HEAD
  node_pool_urls(urls: string[]): ClientBuilder
=======
  nodePoolUrls(urls: string[]): ClientBuilder
>>>>>>> 2f7a9e51
  quorumSize(size: number): ClientBuilder
  quorumThreshold(threshold: number): ClientBuilder
  brokerOptions(options: BrokerOptions): ClientBuilder
  nodeSyncInterval(interval: number): ClientBuilder
  disableNodeSync(): ClientBuilder
  requestTimeout(timeoutMs: number): ClientBuilder
  apiTimeout(api: Api, timeoutMs: number): ClientBuilder
  localPow(local: boolean): ClientBuilder
  build(): Client
}

export declare class MessageSender {
  seed(seed: string): MessageSender
  index(index: string): MessageSender
  data(data: Uint8Array): MessageSender
  parent(messageId: string): MessageSender
  accountIndex(index: number): MessageSender
  initialAddressIndex(index: number): MessageSender
  input(transactionId: string, index: number): MessageSender
  inputRange(start: number, end: number): MessageSender
  output(address: string, value: number): MessageSender
  submit(): Promise<string>
}

export declare class UnspentAddressGetter {
  accountIndex(index: number): UnspentAddressGetter
  initialAddressIndex(index: number): UnspentAddressGetter
  get(): Promise<[Address, number]>
}

export declare class AddressFinder {
  accountIndex(index: number): AddressFinder
  range(start: number, end: number): AddressFinder
  get(): [Address, boolean][]
}

export declare class BalanceGetter {
  accountIndex(index: number): BalanceGetter
  initialAddressIndex(index: number): BalanceGetter
  get(): Promise<number>
}

export declare interface NetworkInfo {
  network: { type: 'Mainnet' | 'Testnet' }
  networkId: string
  bech32HRP: string
  minPowScore: number
  localPow: boolean
}

export declare class Client {
  networkInfo(): NetworkInfo
  subscriber(): TopicSubscriber
  send(): MessageSender
  getUnspentAddress(seed: string): UnspentAddressGetter
  findAddresses(seed: string): AddressFinder
  findMessages(indexationKeys: string[], messageIds: string[]): Promise<Message[]>
  getBalance(seed: string): BalanceGetter
  getAddressBalances(addresses: string[]): Promise<AddressBalance[]>
  retry(messageId: string): Promise<Message>

  getInfo(): Promise<NodeInfo>
  getTips(): Promise<[string, string]>
  postMessage(message: MessageDto): Promise<string>
  postMessageWithRemotePow(message: MessageDto): Promise<string>
  getMessage(): MessageFinder
  getOutput(outputId: string): Promise<OutputMetadata>
  findOutputs(outputIds: string[], addresses: string[]): Promise<OutputMetadata[]>
  getAddressOutputs(address: string): Promise<string[]>
  getAddressBalance(address: string): Promise<number>
  getMilestone(index: number): Promise<MilestoneMetadata>
  reattach(messageId: string): Promise<Message>
  promote(messageId: string): Promise<Message>
}

export declare class MessageFinder {
  index(index: string): Promise<string[]>
  data(messageId: string): Promise<Message>
  raw(messageId: string): Promise<string>
  children(messageId: string): Promise<string[]>
  metadata(messageId: string): Promise<MessageMetadata>
}

export declare type Callback = (err: any, data: any) => void

export declare class TopicSubscriber {
  topic(topic: string): TopicSubscriber
  topics(topic: string[]): TopicSubscriber
  subscribe(cb: Callback): TopicSubscriber
  unsubscribe(cb: Callback): TopicSubscriber
}<|MERGE_RESOLUTION|>--- conflicted
+++ resolved
@@ -15,11 +15,7 @@
 export declare class ClientBuilder {
   node(url: string): ClientBuilder
   nodes(urls: string[]): ClientBuilder
-<<<<<<< HEAD
-  node_pool_urls(urls: string[]): ClientBuilder
-=======
   nodePoolUrls(urls: string[]): ClientBuilder
->>>>>>> 2f7a9e51
   quorumSize(size: number): ClientBuilder
   quorumThreshold(threshold: number): ClientBuilder
   brokerOptions(options: BrokerOptions): ClientBuilder
