--- conflicted
+++ resolved
@@ -2,35 +2,20 @@
 // SPDX-License-Identifier: Apache-2.0
 
 use derivative::Derivative;
-<<<<<<< HEAD
-use iota_sdk::types::block::{
-    address::{Bech32Address, Hrp},
-    output::{dto::OutputDto, AccountId, NftId, OutputId, StorageScoreParameters},
-    payload::signed_transaction::{
-        dto::{SignedTransactionPayloadDto, TransactionDto},
-        TransactionId,
-    },
-    protocol::ProtocolParameters,
-    signature::Ed25519Signature,
-    slot::SlotCommitment,
-    BlockDto,
-=======
 use iota_sdk::{
     client::secret::types::InputSigningDataDto,
     types::block::{
         address::{Bech32Address, Hrp},
-        output::{dto::OutputDto, AliasId, NftId, OutputId, RentStructure},
-        payload::{
-            dto::MilestonePayloadDto,
-            transaction::{
-                dto::{TransactionEssenceDto, TransactionPayloadDto},
-                TransactionId,
-            },
+        output::{dto::OutputDto, AccountId, NftId, OutputId, StorageScoreParameters},
+        payload::signed_transaction::{
+            dto::{SignedTransactionPayloadDto, TransactionDto},
+            TransactionId,
         },
-        signature::dto::Ed25519SignatureDto,
+        protocol::ProtocolParameters,
+        signature::Ed25519Signature,
+        slot::SlotCommitment,
         BlockDto,
     },
->>>>>>> 24f1057a
 };
 use serde::{Deserialize, Serialize};
 
@@ -182,7 +167,6 @@
     /// Verifies the semantic of a transaction.
     VerifyTransactionSemantic {
         inputs: Vec<InputSigningDataDto>,
-        transaction: TransactionPayloadDto,
-        time: u32,
+        transaction: SignedTransactionPayloadDto,
     },
 }