// Copyright 2023 IOTA Stiftung
// SPDX-License-Identifier: Apache-2.0

use derivative::Derivative;
use iota_sdk::{
<<<<<<< HEAD
    client::api::PreparedTransactionDataDto,
    types::block::{address::Hrp, protocol::ProtocolParameters, UnsignedBlockDto},
=======
    client::api::{GetAddressesOptions, PreparedTransactionDataDto},
    types::block::{protocol::ProtocolParameters, UnsignedBlockDto},
    utils::serde::bip44::Bip44Def,
>>>>>>> 49c94683
};
use serde::{Deserialize, Serialize};

#[cfg(feature = "stronghold")]
use crate::OmittedDebug;

/// Each public secret manager method.
#[derive(Clone, Derivative, Serialize, Deserialize)]
#[derivative(Debug)]
#[serde(tag = "name", content = "data", rename_all = "camelCase")]
#[non_exhaustive]
pub enum SecretManagerMethod {
    /// Generate Ed25519 addresses.
    GenerateEd25519Addresses {
        /// The Bech32 human-readable part
        bech32_hrp: Hrp,
        /// Addresses generation options
        options: serde_json::Value,
    },
    /// Generate Evm addresses.
    GenerateEvmAddresses { options: serde_json::Value },
    /// Get the ledger status
    /// Expected response: [`LedgerNanoStatus`](crate::Response::LedgerNanoStatus)
    #[cfg(feature = "ledger_nano")]
    #[cfg_attr(docsrs, doc(cfg(feature = "ledger_nano")))]
    GetLedgerNanoStatus,
    /// Create a single Signature Unlock.
    #[serde(rename_all = "camelCase")]
    SignatureUnlock {
        /// Transaction signing hash
        transaction_signing_hash: String,
        /// Options used to sign the hash
        signing_options: serde_json::Value,
    },
    /// Signs a message with an Ed25519 private key.
    SignEd25519 {
        /// The message to sign, hex encoded String
        message: String,
        /// Options used to sign the message
        signing_options: serde_json::Value,
    },
    /// Signs a message with an Secp256k1Ecdsa private key.
    SignSecp256k1Ecdsa {
        /// The message to sign, hex encoded String
        message: String,
        /// Options used to sign the hash
        signing_options: serde_json::Value,
    },
    /// Sign a transaction
    #[serde(rename_all = "camelCase")]
    SignTransaction {
        /// Prepared transaction data
        prepared_transaction_data: PreparedTransactionDataDto,
<<<<<<< HEAD
        protocol_parameters: ProtocolParameters,
        /// Options used to sign the transaction
        signing_options: serde_json::Value,
=======
        protocol_parameters: Box<ProtocolParameters>,
>>>>>>> 49c94683
    },
    // Sign a block.
    #[serde(rename_all = "camelCase")]
    SignBlock {
        unsigned_block: UnsignedBlockDto,
        /// Options used to sign the block
        signing_options: serde_json::Value,
    },
    /// Store a mnemonic in the Stronghold vault
    #[cfg(feature = "stronghold")]
    #[cfg_attr(docsrs, doc(cfg(feature = "stronghold")))]
    StoreMnemonic {
        /// Mnemonic
        #[derivative(Debug(format_with = "OmittedDebug::omitted_fmt"))]
        mnemonic: String,
    },
}

#[cfg(test)]
mod test {
    use pretty_assertions::assert_eq;

    #[test]
    fn bip44_deserialization() {
        let signature_unlock_method: super::SecretManagerMethod = serde_json::from_str(
            r#"{"name": "signatureUnlock", "data": {"transactionSigningHash": "txhash", "chain": {"addressIndex": 1}}}"#,
        )
        .unwrap();

        assert_eq!(
            serde_json::to_value(&signature_unlock_method).unwrap(),
            serde_json::json!({
                "name": "signatureUnlock",
                "data": {
                    "transactionSigningHash": "txhash",
                    "chain": {
                        "coinType": 4218,
                        "account": 0,
                        "change": 0,
                        "addressIndex": 1
                    }
                }
            })
        );

        let sign_ed25519_method: super::SecretManagerMethod = serde_json::from_str(
            r#"{"name": "signEd25519", "data": {"message": "0xFFFFFFFF", "chain": {"coinType": 60, "change": 1}}}"#,
        )
        .unwrap();

        assert_eq!(
            serde_json::to_value(&sign_ed25519_method).unwrap(),
            serde_json::json!({
                "name": "signEd25519",
                "data": {
                    "message": "0xFFFFFFFF",
                    "chain": {
                        "coinType": 60,
                        "account": 0,
                        "change": 1,
                        "addressIndex": 0
                    }
                }
            })
        );

        let sign_secp256k1_ecdsa_method: super::SecretManagerMethod = serde_json::from_str(
            r#"{"name": "signSecp256k1Ecdsa", "data": {"message": "0xFFFFFFFF", "chain": {"account": 2, "addressIndex": 1}}}"#,
        )
        .unwrap();

        assert_eq!(
            serde_json::to_value(&sign_secp256k1_ecdsa_method).unwrap(),
            serde_json::json!({
                "name": "signSecp256k1Ecdsa",
                "data": {
                    "message": "0xFFFFFFFF",
                    "chain": {
                        "coinType": 4218,
                        "account": 2,
                        "change": 0,
                        "addressIndex": 1
                    }
                }
            })
        );
    }
}<|MERGE_RESOLUTION|>--- conflicted
+++ resolved
@@ -3,14 +3,8 @@
 
 use derivative::Derivative;
 use iota_sdk::{
-<<<<<<< HEAD
     client::api::PreparedTransactionDataDto,
     types::block::{address::Hrp, protocol::ProtocolParameters, UnsignedBlockDto},
-=======
-    client::api::{GetAddressesOptions, PreparedTransactionDataDto},
-    types::block::{protocol::ProtocolParameters, UnsignedBlockDto},
-    utils::serde::bip44::Bip44Def,
->>>>>>> 49c94683
 };
 use serde::{Deserialize, Serialize};
 
@@ -64,13 +58,9 @@
     SignTransaction {
         /// Prepared transaction data
         prepared_transaction_data: PreparedTransactionDataDto,
-<<<<<<< HEAD
-        protocol_parameters: ProtocolParameters,
+        protocol_parameters: Box<ProtocolParameters>,
         /// Options used to sign the transaction
         signing_options: serde_json::Value,
-=======
-        protocol_parameters: Box<ProtocolParameters>,
->>>>>>> 49c94683
     },
     // Sign a block.
     #[serde(rename_all = "camelCase")]
