--- conflicted
+++ resolved
@@ -29,14 +29,9 @@
 serde = { version = "1.0.193", default-features = false }
 serde_json = { version = "1.0.108", default-features = false }
 thiserror = { version = "1.0.50", default-features = false }
-<<<<<<< HEAD
-tokio = { version = "1.33.0", default-features = false }
+tokio = { version = "1.34.0", default-features = false }
 url = { version = "2.4.1", default-features = false, features = ["serde"] }
-zeroize = { version = "1.6.0", default-features = false }
-=======
-tokio = { version = "1.34.0", default-features = false }
 zeroize = { version = "1.7.0", default-features = false }
->>>>>>> d2daecd3
 
 [dev-dependencies]
 pretty_assertions = { version = "1.4.0", default-features = false, features = [
