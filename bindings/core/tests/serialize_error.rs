--- conflicted
+++ resolved
@@ -11,7 +11,6 @@
 };
 use iota_sdk_bindings_core::Error;
 use pretty_assertions::assert_eq;
-use serde_json::json;
 
 #[test]
 fn custom_error_serialization() {
@@ -19,18 +18,12 @@
     let error = Error::Client(ClientError::HealthyNodePoolEmpty);
     assert_eq!(
         serde_json::to_value(&error).unwrap(),
-<<<<<<< HEAD
-        json!({
-            "type": "wallet",
-            "error:": "no healthy node available"
-=======
         serde_json::json!({
             "type": "client",
             "error": {
                 "type": "healthyNodePoolEmpty",
                 "error": "no healthy node available"
             }
->>>>>>> 6e49d6f1
         })
     );
 
@@ -38,18 +31,12 @@
     let error = Error::Wallet(WalletError::InvalidMnemonic("nilly willy".to_string()));
     assert_eq!(
         serde_json::to_value(&error).unwrap(),
-<<<<<<< HEAD
-        json!({
-            "type": "wallet",
-            "error:": "invalid mnemonic: nilly willy"
-=======
         serde_json::json!({
             "type": "wallet",
             "error": {
                 "type": "invalidMnemonic",
                 "error": "invalid mnemonic: nilly willy"
             }
->>>>>>> 6e49d6f1
         })
     );
 
@@ -60,18 +47,12 @@
     });
     assert_eq!(
         serde_json::to_value(&error).unwrap(),
-<<<<<<< HEAD
-        json!({
-            "type": "wallet",
-            "error:": "public key options mismatch, new: PublicKeyOptions { coin_type: 4218, account: 0, change: 0, address_index: 0 }, previous: PublicKeyOptions { coin_type: 4219, account: 0, change: 0, address_index: 0 }"
-=======
         serde_json::json!({
             "type": "wallet",
             "error": {
                 "type": "bipPathMismatch",
                 "error": "BIP44 mismatch: Some(Bip44 { coin_type: 4219, account: 0, change: 0, address_index: 0 }), existing bip path is: None"
             }
->>>>>>> 6e49d6f1
         })
     );
 }