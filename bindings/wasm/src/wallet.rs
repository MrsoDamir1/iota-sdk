--- conflicted
+++ resolved
@@ -25,13 +25,7 @@
 
 /// The Wallet method handler.
 #[wasm_bindgen(js_name = WalletMethodHandler)]
-<<<<<<< HEAD
-pub struct WalletMethodHandler {
-    wallet: Arc<Mutex<Option<Wallet<SecretData<SecretManager>>>>>,
-}
-=======
-pub struct WalletMethodHandler(Arc<RwLock<Option<Wallet>>>);
->>>>>>> 4374ef02
+pub struct WalletMethodHandler(Arc<RwLock<Option<Wallet<SecretData<SecretManager>>>>>);
 
 /// Creates a method handler with the given options.
 #[wasm_bindgen(js_name = createWallet)]
@@ -59,29 +53,14 @@
     }
 }
 
-<<<<<<< HEAD
-#[wasm_bindgen(js_name = getSecretManagerFromWallet)]
-pub async fn get_secret_manager(method_handler: &WalletMethodHandler) -> Result<SecretManagerMethodHandler, JsValue> {
-    let secret_manager = method_handler
-        .wallet
-        .lock()
-        .await
-        .as_ref()
-        .ok_or_else(|| "wallet got destroyed".to_string())?
-        .secret_manager()
-        .clone();
-
-    Ok(SecretManagerMethodHandler { secret_manager })
-=======
 #[wasm_bindgen(js_name = getSecretManager)]
 pub async fn get_secret_manager(method_handler: &WalletMethodHandler) -> Result<SecretManagerMethodHandler, JsError> {
     if let Some(wallet) = &*method_handler.0.read().await {
-        Ok(SecretManagerMethodHandler::new(wallet.get_secret_manager().clone()))
+        Ok(SecretManagerMethodHandler::new(wallet.secret_manager().clone()))
     } else {
         // Notify that the wallet was destroyed
         Err(destroyed_err("Wallet"))
     }
->>>>>>> 4374ef02
 }
 
 /// Handles a method, returns the response as a JSON-encoded string.
