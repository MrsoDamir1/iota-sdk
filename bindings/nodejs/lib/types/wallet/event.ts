// Copyright 2023 IOTA Stiftung
// SPDX-License-Identifier: Apache-2.0

import type { OutputData } from './output';
import { InclusionState } from './transaction';
import { InputSigningData, Remainder } from '../client';
import { TransactionEssence, TransactionPayload } from '../block';
import { OutputResponse } from '../models';

/**
 * A Transaction ID represented as hex-encoded string.
 */
export type TransactionId = string;

/**
 * An wallet account event.
 */
class Event {
    /**
     * The account index for which the event was emitted.
     */
    accountIndex: number;
    /**
     * The wallet event.
     */
    event: WalletEvent;

    /**
     * @param accountIndex The account index.
     * @param event The wallet event.
     */
    constructor(accountIndex: number, event: WalletEvent) {
        this.accountIndex = accountIndex;
        this.event = event;
    }
}

/**
 * All of the wallet event types.
 */
enum WalletEventType {
    /** Consolidation is required. */
    ConsolidationRequired = 0,
    /** Nano Ledger has generated an address. */
    LedgerAddressGeneration = 1,
    /** A new output was created. */
    NewOutput = 2,
    /** An output was spent. */
    SpentOutput = 3,
    /** A transaction was included into the ledger. */
    TransactionInclusion = 4,
    /** A progress update while submitting a transaction. */
    TransactionProgress = 5,
}

/**
 * The base class for wallet events.
 */
abstract class WalletEvent {
    type: WalletEventType;

    /**
     * @param type The type of wallet event.
     */
    constructor(type: WalletEventType) {
        this.type = type;
    }
}

/**
 * A 'consolidation required' wallet event.
 */
class ConsolidationRequiredWalletEvent extends WalletEvent {
    constructor() {
        super(WalletEventType.ConsolidationRequired);
    }
}

/**
 * A 'ledger address generation' wallet event.
 */
class LedgerAddressGenerationWalletEvent extends WalletEvent {
    address: string;

    /**
     * @param address The generated address.
     */
    constructor(address: string) {
        super(WalletEventType.LedgerAddressGeneration);
        this.address = address;
    }
}

/**
 * A 'new output' wallet event.
 */
class NewOutputWalletEvent extends WalletEvent {
    output: OutputData;
    transaction?: TransactionPayload;
    transactionInputs?: OutputResponse[];

    /**
     * @param output The new output.
     * @param transaction The transaction that created the output. Might be pruned and not available.
     * @param transactionInputs The inputs for the transaction that created the output. Might be pruned and not available.
     */
    constructor(
        output: OutputData,
        transaction?: TransactionPayload,
        transactionInputs?: OutputResponse[],
    ) {
        super(WalletEventType.NewOutput);
        this.output = output;
        this.transaction = transaction;
        this.transactionInputs = transactionInputs;
    }
}

/**
 * A 'spent output' wallet event.
 */
class SpentOutputWalletEvent extends WalletEvent {
    output: OutputData;

    /**
     * @param output The spent output.
     */
    constructor(output: OutputData) {
        super(WalletEventType.SpentOutput);
        this.output = output;
    }
}

/**
 * A 'transaction inclusion' wallet event.
 */
class TransactionInclusionWalletEvent extends WalletEvent {
    transactionId: TransactionId;
    inclusionState: InclusionState;

    /**
     * @param transactionId The transaction ID.
     * @param inclusionState The inclusion state of the transaction.
     */
    constructor(transactionId: TransactionId, inclusionState: InclusionState) {
        super(WalletEventType.TransactionInclusion);
        this.transactionId = transactionId;
        this.inclusionState = inclusionState;
    }
}

/**
 * All of the transaction progress types.
 */
enum TransactionProgressType {
    /** Performing input selection. */
    SelectingInputs = 0,
    /** Generating remainder value deposit address. */
    GeneratingRemainderDepositAddress = 1,
    /** Prepared transaction. */
    PreparedTransaction = 2,
    /** Prepared transaction essence hash hex encoded, required for blindsigning with a Ledger Nano. */
    PreparedTransactionEssenceHash = 3,
    /** Signing the transaction. */
    SigningTransaction = 4,
<<<<<<< HEAD
    Broadcasting = 5,
=======
    /** Performing PoW. */
    PerformingPow = 5,
    /** Broadcasting. */
    Broadcasting = 6,
>>>>>>> a8b53902
}

/**
 * A 'transaction progress' wallet event.
 */
class TransactionProgressWalletEvent extends WalletEvent {
    progress: TransactionProgress;

    /**
     * @param progress The progress of the transaction.
     */
    constructor(progress: TransactionProgress) {
        super(WalletEventType.TransactionProgress);
        this.progress = progress;
    }
}

/**
 * The base class for transaction progresses.
 */
abstract class TransactionProgress {
    type: TransactionProgressType;

    /**
     * @param type The type of transaction progress.
     */
    constructor(type: TransactionProgressType) {
        this.type = type;
    }
}

/**
 * A 'selecting inputs' progress.
 */
class SelectingInputsProgress extends TransactionProgress {
    constructor() {
        super(TransactionProgressType.SelectingInputs);
    }
}

/**
 * A 'generating remainder deposit address' progress.
 */
class GeneratingRemainderDepositAddressProgress extends TransactionProgress {
    address: string;

    /**
     * @param address The generated remainder deposit address.
     */
    constructor(address: string) {
        super(TransactionProgressType.GeneratingRemainderDepositAddress);
        this.address = address;
    }
}

/**
 * A 'prepared transaction' progress.
 */
class PreparedTransactionProgress extends TransactionProgress {
    essence: TransactionEssence;
    inputsData: InputSigningData[];
    remainder?: Remainder;

    /**
     * @param essence The essence of the prepared transaction.
     * @param inputsData Input signing parameters.
     * @param remainder Remainder output parameters.
     */
    constructor(
        essence: TransactionEssence,
        inputsData: InputSigningData[],
        remainder?: Remainder,
    ) {
        super(TransactionProgressType.PreparedTransaction);
        this.essence = essence;
        this.inputsData = inputsData;
        this.remainder = remainder;
    }
}

/**
 * A 'prepared transaction essence hash' progress.
 */
class PreparedTransactionEssenceHashProgress extends TransactionProgress {
    hash: string;

    /**
     * @param hash The hash of the transaction essence.
     */
    constructor(hash: string) {
        super(TransactionProgressType.PreparedTransactionEssenceHash);
        this.hash = hash;
    }
}

/**
 * A 'signing transaction' progress.
 */
class SigningTransactionProgress extends TransactionProgress {
    constructor() {
        super(TransactionProgressType.SigningTransaction);
    }
}

<<<<<<< HEAD
=======
/**
 * A 'performing PoW' progress.
 */
class PerformingPowProgress extends TransactionProgress {
    constructor() {
        super(TransactionProgressType.PerformingPow);
    }
}

/**
 * A 'broadcasting' progress.
 */
>>>>>>> a8b53902
class BroadcastingProgress extends TransactionProgress {
    constructor() {
        super(TransactionProgressType.Broadcasting);
    }
}

export {
    Event,
    WalletEventType,
    WalletEvent,
    ConsolidationRequiredWalletEvent,
    LedgerAddressGenerationWalletEvent,
    NewOutputWalletEvent,
    SpentOutputWalletEvent,
    TransactionInclusionWalletEvent,
    TransactionProgressWalletEvent,
    TransactionProgress,
    SelectingInputsProgress,
    GeneratingRemainderDepositAddressProgress,
    PreparedTransactionProgress,
    PreparedTransactionEssenceHashProgress,
    SigningTransactionProgress,
    BroadcastingProgress,
    TransactionProgressType,
};<|MERGE_RESOLUTION|>--- conflicted
+++ resolved
@@ -163,14 +163,8 @@
     PreparedTransactionEssenceHash = 3,
     /** Signing the transaction. */
     SigningTransaction = 4,
-<<<<<<< HEAD
+    /** Broadcasting. */
     Broadcasting = 5,
-=======
-    /** Performing PoW. */
-    PerformingPow = 5,
-    /** Broadcasting. */
-    Broadcasting = 6,
->>>>>>> a8b53902
 }
 
 /**
@@ -275,21 +269,9 @@
     }
 }
 
-<<<<<<< HEAD
-=======
-/**
- * A 'performing PoW' progress.
- */
-class PerformingPowProgress extends TransactionProgress {
-    constructor() {
-        super(TransactionProgressType.PerformingPow);
-    }
-}
-
 /**
  * A 'broadcasting' progress.
  */
->>>>>>> a8b53902
 class BroadcastingProgress extends TransactionProgress {
     constructor() {
         super(TransactionProgressType.Broadcasting);
