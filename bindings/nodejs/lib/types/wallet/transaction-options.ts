--- conflicted
+++ resolved
@@ -62,12 +62,8 @@
 
 /** Options for creating Native Tokens. */
 export interface CreateNativeTokenParams {
-<<<<<<< HEAD
+    /** The account ID of the corresponding Foundry. */
     accountId?: string;
-=======
-    /** The Alias ID of the corresponding Foundry. */
-    aliasId?: string;
->>>>>>> a8b53902
     /** Hex encoded number */
     circulatingSupply: u256;
     /** Hex encoded number */
