// Copyright 2021-2023 IOTA Stiftung
// SPDX-License-Identifier: Apache-2.0

import type { Bip44Address, AddressWithUnspentOutputs } from './address';
import { AccountId, FoundryId, NftId } from '../block/id';
import type { OutputData } from './output';
import type { Transaction } from './transaction';
import { CoinType } from '../../client';
<<<<<<< HEAD
import { HexEncodedString, u256, u64 } from '../utils';
=======
import { HexEncodedString } from '../utils';
import { Bech32Address } from '../block/address';
>>>>>>> 9cc5e56e

/**
 * Account identifier
 * Could be the account index (number) or account alias (string)
 */
export type AccountIdentifier = number | string;

/** A balance */
export interface Balance {
    /** The balance of the base coin */
    baseCoin: BaseCoinBalance;
    /** The required storage deposit for the outputs */
    requiredStorageDeposit: RequiredStorageDeposit;
    /** The balance of the native tokens */
    nativeTokens: NativeTokenBalance[];
    /** Nft outputs */
    nfts: string[];
    /** Account outputs */
    accounts: string[];
    /** Foundry outputs */
    foundries: string[];
    /**
     * Outputs with multiple unlock conditions and if they can currently be spent or not. If there is a
     * TimelockUnlockCondition or ExpirationUnlockCondition this can change at any time
     */
    potentiallyLockedOutputs: { [outputId: string]: boolean };
}

/** The balance of the base coin */
export interface BaseCoinBalance {
    /** The total amount of the outputs */
    total: u64;
    /** The amount of the outputs that aren't used in a transaction */
    available: u64;
    /** Voting power */
    votingPower: string;
}

/** The required storage deposit per output type */
export interface RequiredStorageDeposit {
    /** The required amount for Alias outputs. */
    account: u64;
    /** The required amount for Basic outputs. */
    basic: u64;
    /** The required amount for Foundry outputs. */
    foundry: u64;
    /** The required amount for NFT outputs. */
    nft: u64;
}

/** The balance of a native token */
export interface NativeTokenBalance {
    /** The native token id. */
    tokenId: HexEncodedString;
    /** Some metadata of the native token. */
    metadata?: string;
    /** The total native token balance. */
    total: u256;
    /** The available amount of the total native token balance. */
    available: u256;
}

/** Sync options for an account */
export interface SyncOptions {
    /**
     * Specific Bech32 encoded addresses of the account to sync, if addresses are provided,
     * then `address_start_index` will be ignored
     */
    addresses?: Bech32Address[];
    /**
     * Address index from which to start syncing addresses. 0 by default, using a higher index will be faster because
     * addresses with a lower index will be skipped, but could result in a wrong balance for that reason
     */
    addressStartIndex?: number;
    /**
     * Address index from which to start syncing internal addresses. 0 by default, using a higher index will be faster
     * because addresses with a lower index will be skipped, but could result in a wrong balance for that reason
     */
    addressStartIndexInternal?: number;
    /**
     * Usually syncing is skipped if it's called in between 200ms, because there can only be new changes every
     * milestone and calling it twice "at the same time" will not return new data
     * When this to true, we will sync anyways, even if it's called 0ms after the las sync finished. Default: false.
     */
    forceSyncing?: boolean;
    /// Try to sync transactions from incoming outputs with their inputs. Some data may not be obtained if it has been
    /// pruned.
    syncIncomingTransactions?: boolean;
    /** Checks pending transactions and reissues them if necessary. Default: true. */
    syncPendingTransactions?: boolean;
    /** Specifies what outputs should be synced for the ed25519 addresses from the account. */
    account?: AccountSyncOptions;
    /** Specifies what outputs should be synced for the address of an account output. */
    // TODO Rename when we are done with Account changes https://github.com/iotaledger/iota-sdk/issues/647.
    alias?: AliasSyncOptions;
    /** Specifies what outputs should be synced for the address of an nft output. */
    nft?: NftSyncOptions;
    /** Specifies if only basic outputs with an AddressUnlockCondition alone should be synced, will overwrite `account`, `alias` and `nft` options. Default: false. */
    syncOnlyMostBasicOutputs?: boolean;
    /** Sync native token foundries, so their metadata can be returned in the balance. Default: false. */
    syncNativeTokenFoundries?: boolean;
}

/** Specifies what outputs should be synced for the ed25519 addresses from the account. */
export interface AccountSyncOptions {
    /** Whether to sync Basic outputs. */
    basicOutputs?: boolean;
    /** Whether to sync Account outputs. */
    accountOutputs?: boolean;
    /** Whether to sync NFT outputs. */
    nftOutputs?: boolean;
}

/** Specifies what outputs should be synced for the address of an account output. */
export interface AliasSyncOptions {
    /** Whether to sync Basic outputs. */
    basicOutputs?: boolean;
    /** Whether to sync Account outputs. */
    accountOutputs?: boolean;
    /** Whether to sync NFT outputs. */
    nftOutputs?: boolean;
    /** Whether to sync foundry outputs. */
    foundryOutputs?: boolean;
}

/** Specifies what outputs should be synced for the address of an nft output. */
export interface NftSyncOptions {
    /** Whether to sync Basic outputs. */
    basicOutputs?: boolean;
    /** Whether to sync Account outputs. */
    accountOutputs?: boolean;
    /** Whether to sync NFT outputs. */
    nftOutputs?: boolean;
}

/** The account object. */
export interface AccountMeta {
    /** The account index. */
    index: number;
    /** The type of coin managed with the account. */
    coinType: CoinType;
    /** The alias name of the account. */
    alias: string;
    /** All public addresses. */
    publicAddresses: Bip44Address[];
    /** All internal addresses. */
    internalAddresses: Bip44Address[];
    /** All addresses with unspent outputs. */
    addressesWithUnspentOutputs: AddressWithUnspentOutputs[];
    /** All outputs of the account. */
    outputs: { [outputId: string]: OutputData };
    /** All IDs of unspent outputs that are currently used as inputs for transactions. */
    lockedOutputs: Set<string>;
    /** All unspent outputs of the account. */
    unspentOutputs: { [outputId: string]: OutputData };
    /** All transactions of the account. */
    transactions: { [transactionId: string]: Transaction };
    /** All pending transactions of the account. */
    pendingTransactions: Set<string>;
    /** All incoming transactions of the account (with their inputs if available and not already pruned). */
    incomingTransactions: {
        [transactionId: string]: [Transaction];
    };
}

/** The account metadata. */
export interface AccountMetadata {
    /** The account alias */
    alias: string;
    /** The used coin type */
    coinType: CoinType;
    /** The account index which will be used in the BIP32 path */
    index: number;
}

/** Options for account creation. */
export interface CreateAccountPayload {
    /** An account alias name. */
    alias?: string;
    /** The Bech32 HRP (human readable part) to use. */
    bech32Hrp?: string;
    /** BIP44 addresses to use. */
    addresses?: Bip44Address[];
}

/** Options to filter outputs */
export interface FilterOptions {
    /** Filter all outputs where the booked milestone index is below the specified timestamp */
    lowerBoundBookedTimestamp?: number;
    /** Filter all outputs where the booked milestone index is above the specified timestamp */
    upperBoundBookedTimestamp?: number;
    /** Filter all outputs for the provided types (Basic = 3, Account = 4, Foundry = 5, NFT = 6) */
    outputTypes?: number[];
    /** Return all account outputs matching these IDs. */
    accountIds?: AccountId[];
    /** Return all foundry outputs matching these IDs. */
    foundryIds?: FoundryId[];
    /** Return all NFT outputs matching these IDs. */
    nftIds?: NftId[];
}<|MERGE_RESOLUTION|>--- conflicted
+++ resolved
@@ -6,12 +6,8 @@
 import type { OutputData } from './output';
 import type { Transaction } from './transaction';
 import { CoinType } from '../../client';
-<<<<<<< HEAD
 import { HexEncodedString, u256, u64 } from '../utils';
-=======
-import { HexEncodedString } from '../utils';
 import { Bech32Address } from '../block/address';
->>>>>>> 9cc5e56e
 
 /**
  * Account identifier
