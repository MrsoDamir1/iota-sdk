--- conflicted
+++ resolved
@@ -3,7 +3,7 @@
 
 import { Type } from 'class-transformer';
 import { PayloadDiscriminator } from '..';
-import { HexEncodedString, u64 } from '../../../utils';
+import { HexEncodedString } from '../../../utils';
 import { ContextInput, ContextInputDiscriminator } from '../../context_input';
 import { Input, InputDiscriminator } from '../../input';
 import { ManaAllotment } from '../../mana-allotment';
@@ -42,11 +42,10 @@
  * RegularTransactionEssence transaction essence.
  */
 class RegularTransactionEssence extends TransactionEssence {
-<<<<<<< HEAD
     /**
      * The unique value denoting whether the block was meant for mainnet, testnet, or a private network.
      */
-    readonly networkId: u64;
+    readonly networkId: string;
 
     readonly creationSlot: SlotIndex;
 
@@ -54,11 +53,6 @@
         discriminator: ContextInputDiscriminator,
     })
     readonly contextInputs: ContextInput[];
-=======
-    /// The unique value denoting whether the block was meant for mainnet, testnet, or a private network.
-    networkId: string;
-    inputsCommitment: HexEncodedString;
->>>>>>> 4dfc5b54
 
     @Type(() => Input, {
         discriminator: InputDiscriminator,
@@ -88,14 +82,9 @@
      *
      */
     constructor(
-<<<<<<< HEAD
-        networkId: u64,
+        networkId: string,
         creationSlot: SlotIndex,
         contextInputs: ContextInput[],
-=======
-        networkId: string,
-        inputsCommitment: HexEncodedString,
->>>>>>> 4dfc5b54
         inputs: Input[],
         inputsCommitment: HexEncodedString,
         outputs: Output[],
