// Copyright 2023 IOTA Stiftung
// SPDX-License-Identifier: Apache-2.0

import { Type } from 'class-transformer';
import { PayloadDiscriminator } from '..';
import { HexEncodedString, u64 } from '../../../utils';
import { ContextInput, ContextInputDiscriminator } from '../../context_input';
import { Input, InputDiscriminator } from '../../input';
import { ManaAllotment } from '../../mana-allotment';
import { Output, OutputDiscriminator } from '../../output';
import { SlotIndex } from '../../slot';
import { Payload } from '../payload';

/**
 * All of the essence types.
 */
enum TransactionEssenceType {
    /**
     * A regular transaction essence.
     */
    Regular = 1,
}

/**
 * The base class for transaction essences.
 */
abstract class TransactionEssence {
    readonly type: TransactionEssenceType;

    /**
     * @param type The type of transaction essence.
     */
    constructor(type: TransactionEssenceType) {
        this.type = type;
    }
<<<<<<< HEAD
=======

    /**
     * Get the type of essence.
     */
    getType(): TransactionEssenceType {
        return this.type;
    }
>>>>>>> a8b53902
}

/**
 * RegularTransactionEssence transaction essence.
 */
class RegularTransactionEssence extends TransactionEssence {
    /**
     * The unique value denoting whether the block was meant for mainnet, testnet, or a private network.
     */
    networkId: u64;

    creationSlot: SlotIndex;

    @Type(() => Input, {
        discriminator: ContextInputDiscriminator,
    })
    contextInputs: ContextInput[];

    @Type(() => Input, {
        discriminator: InputDiscriminator,
    })
    inputs: Input[];
<<<<<<< HEAD

    inputsCommitment: HexEncodedString;
=======
>>>>>>> a8b53902

    @Type(() => Output, {
        discriminator: OutputDiscriminator,
    })
    outputs: Output[];
<<<<<<< HEAD

    allotments: ManaAllotment[];
=======
>>>>>>> a8b53902

    @Type(() => Payload, {
        discriminator: PayloadDiscriminator,
    })
    payload?: Payload;

    /**
     * @param networkId The ID of the network the transaction was issued to.
     * @param inputsCommitment The hash of all inputs.
     * @param inputs The inputs of the transaction.
     * @param outputs The outputs of the transaction.
     * @param payload An optional Tagged Data payload.
     *
     */
    constructor(
        networkId: u64,
        creationSlot: SlotIndex,
        contextInputs: ContextInput[],
        inputs: Input[],
        inputsCommitment: HexEncodedString,
<<<<<<< HEAD
        outputs: Output[],
        allotments: ManaAllotment[],
        payload?: Payload,
=======
        inputs: Input[],
        outputs: Output[],
        payload: Payload | undefined,
>>>>>>> a8b53902
    ) {
        super(TransactionEssenceType.Regular);
        this.networkId = networkId;
        this.creationSlot = creationSlot;
        this.contextInputs = contextInputs;
        this.inputs = inputs;
        this.inputsCommitment = inputsCommitment;
        this.outputs = outputs;
        this.allotments = allotments;
        this.payload = payload;
    }
}

const TransactionEssenceDiscriminator = {
    property: 'type',
    subTypes: [
        {
            value: RegularTransactionEssence,
            name: TransactionEssenceType.Regular as any,
        },
    ],
};

export {
    TransactionEssenceDiscriminator,
    TransactionEssence,
    TransactionEssenceType,
    RegularTransactionEssence,
};<|MERGE_RESOLUTION|>--- conflicted
+++ resolved
@@ -33,16 +33,6 @@
     constructor(type: TransactionEssenceType) {
         this.type = type;
     }
-<<<<<<< HEAD
-=======
-
-    /**
-     * Get the type of essence.
-     */
-    getType(): TransactionEssenceType {
-        return this.type;
-    }
->>>>>>> a8b53902
 }
 
 /**
@@ -65,21 +55,15 @@
         discriminator: InputDiscriminator,
     })
     inputs: Input[];
-<<<<<<< HEAD
 
     inputsCommitment: HexEncodedString;
-=======
->>>>>>> a8b53902
 
     @Type(() => Output, {
         discriminator: OutputDiscriminator,
     })
     outputs: Output[];
-<<<<<<< HEAD
 
     allotments: ManaAllotment[];
-=======
->>>>>>> a8b53902
 
     @Type(() => Payload, {
         discriminator: PayloadDiscriminator,
@@ -100,15 +84,9 @@
         contextInputs: ContextInput[],
         inputs: Input[],
         inputsCommitment: HexEncodedString,
-<<<<<<< HEAD
         outputs: Output[],
         allotments: ManaAllotment[],
         payload?: Payload,
-=======
-        inputs: Input[],
-        outputs: Output[],
-        payload: Payload | undefined,
->>>>>>> a8b53902
     ) {
         super(TransactionEssenceType.Regular);
         this.networkId = networkId;
