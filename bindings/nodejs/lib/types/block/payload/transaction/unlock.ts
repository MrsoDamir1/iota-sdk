--- conflicted
+++ resolved
@@ -16,17 +16,13 @@
      * A reference unlock.
      */
     Reference = 1,
-<<<<<<< HEAD
+    /**
+     *  An account unlock.
+     */
     Account = 2,
-=======
     /**
-     * An Alias unlock.
+     *  An NFT unlock.
      */
-    Alias = 2,
-    /**
-     * An NFT unlock.
-     */
->>>>>>> a8b53902
     Nft = 3,
 }
 
