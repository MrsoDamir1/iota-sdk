--- conflicted
+++ resolved
@@ -1,11 +1,8 @@
 // Copyright 2023 IOTA Stiftung
 // SPDX-License-Identifier: Apache-2.0
 
-<<<<<<< HEAD
 import { u256 } from '../../utils';
-=======
 import { Transform } from 'class-transformer';
->>>>>>> cd3345a7
 import { hexToBigInt } from '../../utils/hex-encoding';
 
 /**
@@ -37,27 +34,23 @@
  * A simple token scheme.
  */
 class SimpleTokenScheme extends TokenScheme {
-<<<<<<< HEAD
     /**
      * The amount of tokens minted.
      */
+    @Transform((value) => hexToBigInt(value.value))
     readonly mintedTokens: u256;
+
     /**
      * The amount of tokens melted.
      */
+    @Transform((value) => hexToBigInt(value.value))
     readonly meltedTokens: u256;
+
     /**
      * The maximum supply of tokens.
      */
+    @Transform((value) => hexToBigInt(value.value))
     readonly maximumSupply: u256;
-=======
-    @Transform((value) => hexToBigInt(value.value))
-    readonly mintedTokens: bigint;
-    @Transform((value) => hexToBigInt(value.value))
-    readonly meltedTokens: bigint;
-    @Transform((value) => hexToBigInt(value.value))
-    readonly maximumSupply: bigint;
->>>>>>> cd3345a7
 
     /**
      * @param mintedTokens The number of tokens that were minted.
