--- conflicted
+++ resolved
@@ -9,11 +9,7 @@
 
 // Temp solution for not double parsing JSON
 import { plainToInstance, Type } from 'class-transformer';
-<<<<<<< HEAD
 import { HexEncodedString, NumericString, u64 } from '../../utils';
-=======
-import { HexEncodedString, NumericString } from '../../utils';
->>>>>>> cd3345a7
 import { TokenScheme, TokenSchemeDiscriminator } from './token-scheme';
 import { AccountId, NftId, AnchorId, DelegationId } from '../id';
 import { EpochIndex } from '../../block/slot';
@@ -106,15 +102,9 @@
     })
     readonly unlockConditions: UnlockCondition[];
 
-<<<<<<< HEAD
     /**
      * The features contained by the output.
      */
-=======
-    @Type(() => INativeToken)
-    readonly nativeTokens?: INativeToken[];
-
->>>>>>> cd3345a7
     @Type(() => Feature, {
         discriminator: FeatureDiscriminator,
     })
@@ -137,7 +127,6 @@
     /**
      * The native token held by the output.
      */
-<<<<<<< HEAD
     getNativeToken(): INativeToken | undefined {
         if (!this.features) {
             return undefined;
@@ -149,17 +138,10 @@
             }
         }
         return undefined;
-=======
-    getNativeTokens(): INativeToken[] | undefined {
-        return this.nativeTokens;
-    }
-
-    /**
-     * Get the features contained by the output.
-     */
-    getFeatures(): Feature[] | undefined {
-        return this.features;
->>>>>>> cd3345a7
+    }
+
+    getUnlockConditions(): UnlockCondition[] {
+        return this.unlockConditions;
     }
 }
 
