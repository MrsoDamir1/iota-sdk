// Copyright 2023 IOTA Stiftung
// SPDX-License-Identifier: Apache-2.0

<<<<<<< HEAD
import { HexEncodedString, u64 } from '../../utils';
import { Address } from '../address';
import { SlotIndex } from '../slot';
=======
import { Type } from 'class-transformer';
import { Address, AddressDiscriminator } from '../address';
>>>>>>> a8b53902

/**
 * All of the feature block types.
 */
enum FeatureType {
    /** A Sender feature. */
    Sender = 0,
    /** An Issuer feature. */
    Issuer = 1,
    /** A Metadata feature. */
    Metadata = 2,
    /** A Tag feature. */
    Tag = 3,
    BlockIssuer = 4,
    Staking = 5,
}

/** The base class for features. */
abstract class Feature {
    readonly type: FeatureType;
<<<<<<< HEAD
    constructor(type: FeatureType) {
        this.type = type;
    }
=======

    /**
     * @param type The type of feature.
     */
    constructor(type: FeatureType) {
        this.type = type;
    }
    /**
     * Get the type of feature.
     */
    getType(): FeatureType {
        return this.type;
    }
>>>>>>> a8b53902
}

/**
 * A Sender feature.
 */
class SenderFeature extends Feature {
<<<<<<< HEAD
    readonly address: Address;
=======
    @Type(() => Address, {
        discriminator: AddressDiscriminator,
    })
    readonly address: Address;

    /**
     * @param sender The Sender address stored with the feature.
     */
>>>>>>> a8b53902
    constructor(sender: Address) {
        super(FeatureType.Sender);
        this.address = sender;
    }
<<<<<<< HEAD
=======
    /**
     * Get the sender address.
     */
    getSender(): Address {
        return this.address;
    }
>>>>>>> a8b53902
}

/**
 * An Issuer feature.
 */
class IssuerFeature extends Feature {
<<<<<<< HEAD
    readonly address: Address;
=======
    @Type(() => Address, {
        discriminator: AddressDiscriminator,
    })
    readonly address: Address;

    /**
     * @param issuer The Issuer address stored with the feature.
     */
>>>>>>> a8b53902
    constructor(issuer: Address) {
        super(FeatureType.Issuer);
        this.address = issuer;
    }
<<<<<<< HEAD
=======
    /**
     * Get the Issuer address.
     */
    getIssuer(): Address {
        return this.address;
    }
>>>>>>> a8b53902
}

/**
 * A Metadata feature.
 */
class MetadataFeature extends Feature {
<<<<<<< HEAD
    /**
     * Metadata (arbitrary binary data) that will be stored in the output.
     */
    readonly data: string;
=======
    /** Defines metadata (arbitrary binary data) that will be stored in the output. */
    readonly data: string;

    /**
     * @param data The metadata stored with the feature.
     */
>>>>>>> a8b53902
    constructor(data: string) {
        super(FeatureType.Metadata);
        this.data = data;
    }
<<<<<<< HEAD
=======
    /**
     * Get the metadata.
     */
    getData(): string {
        return this.data;
    }
>>>>>>> a8b53902
}

/**
 * A Tag feature.
 */
class TagFeature extends Feature {
<<<<<<< HEAD
    readonly tag: string;
=======
    /** Defines a tag for the data. */
    readonly tag: string;

    /**
     * @param tag The tag stored with the feature.
     */
>>>>>>> a8b53902
    constructor(tag: string) {
        super(FeatureType.Tag);
        this.tag = tag;
    }
}

/**
 * Block Issuer feature.
 */
class BlockIssuerFeature extends Feature {
    /**
     * The slot index at which the Block Issuer Feature expires and can be removed.
     */
    readonly expirySlot: SlotIndex;
    /**
     * The Block Issuer Keys.
     */
    readonly publicKeys: Set<HexEncodedString>;

    constructor(expirySlot: SlotIndex, publicKeys: Set<HexEncodedString>) {
        super(FeatureType.BlockIssuer);
        this.expirySlot = expirySlot;
        this.publicKeys = publicKeys;
    }
}

/**
 * Staking feature.
 */
class StakingFeature extends Feature {
    /**
     * The amount of coins that are locked and staked in the containing account.
     **/
    readonly stakedAmount: u64;
    /**
     * The fixed cost of the validator, which it receives as part of its Mana rewards.
     */
    readonly fixedCost: u64;
    /**
<<<<<<< HEAD
     * The epoch index in which the staking started.
=======
     * Get the tag.
>>>>>>> a8b53902
     */
    readonly startEpoch: u64;
    /**
     * The epoch index in which the staking ends.
     */
    readonly endEpoch: u64;

    constructor(
        stakedAmount: u64,
        fixedCost: u64,
        startEpoch: u64,
        endEpoch: u64,
    ) {
        super(FeatureType.Staking);
        this.stakedAmount = stakedAmount;
        this.fixedCost = fixedCost;
        this.startEpoch = startEpoch;
        this.endEpoch = endEpoch;
    }
}

const FeatureDiscriminator = {
    property: 'type',
    subTypes: [
        { value: SenderFeature, name: FeatureType.Sender as any },
        { value: IssuerFeature, name: FeatureType.Issuer as any },
        { value: MetadataFeature, name: FeatureType.Metadata as any },
        { value: TagFeature, name: FeatureType.Tag as any },
        { value: BlockIssuerFeature, name: FeatureType.BlockIssuer as any },
        { value: StakingFeature, name: FeatureType.Staking as any },
    ],
};

export {
    FeatureDiscriminator,
    Feature,
    FeatureType,
    SenderFeature,
    IssuerFeature,
    MetadataFeature,
    TagFeature,
    BlockIssuerFeature,
    StakingFeature,
};<|MERGE_RESOLUTION|>--- conflicted
+++ resolved
@@ -1,14 +1,10 @@
 // Copyright 2023 IOTA Stiftung
 // SPDX-License-Identifier: Apache-2.0
 
-<<<<<<< HEAD
 import { HexEncodedString, u64 } from '../../utils';
-import { Address } from '../address';
 import { SlotIndex } from '../slot';
-=======
 import { Type } from 'class-transformer';
 import { Address, AddressDiscriminator } from '../address';
->>>>>>> a8b53902
 
 /**
  * All of the feature block types.
@@ -29,11 +25,6 @@
 /** The base class for features. */
 abstract class Feature {
     readonly type: FeatureType;
-<<<<<<< HEAD
-    constructor(type: FeatureType) {
-        this.type = type;
-    }
-=======
 
     /**
      * @param type The type of feature.
@@ -41,22 +32,12 @@
     constructor(type: FeatureType) {
         this.type = type;
     }
-    /**
-     * Get the type of feature.
-     */
-    getType(): FeatureType {
-        return this.type;
-    }
->>>>>>> a8b53902
 }
 
 /**
  * A Sender feature.
  */
 class SenderFeature extends Feature {
-<<<<<<< HEAD
-    readonly address: Address;
-=======
     @Type(() => Address, {
         discriminator: AddressDiscriminator,
     })
@@ -65,29 +46,16 @@
     /**
      * @param sender The Sender address stored with the feature.
      */
->>>>>>> a8b53902
     constructor(sender: Address) {
         super(FeatureType.Sender);
         this.address = sender;
     }
-<<<<<<< HEAD
-=======
-    /**
-     * Get the sender address.
-     */
-    getSender(): Address {
-        return this.address;
-    }
->>>>>>> a8b53902
 }
 
 /**
  * An Issuer feature.
  */
 class IssuerFeature extends Feature {
-<<<<<<< HEAD
-    readonly address: Address;
-=======
     @Type(() => Address, {
         discriminator: AddressDiscriminator,
     })
@@ -96,68 +64,38 @@
     /**
      * @param issuer The Issuer address stored with the feature.
      */
->>>>>>> a8b53902
     constructor(issuer: Address) {
         super(FeatureType.Issuer);
         this.address = issuer;
     }
-<<<<<<< HEAD
-=======
-    /**
-     * Get the Issuer address.
-     */
-    getIssuer(): Address {
-        return this.address;
-    }
->>>>>>> a8b53902
 }
 
 /**
  * A Metadata feature.
  */
 class MetadataFeature extends Feature {
-<<<<<<< HEAD
-    /**
-     * Metadata (arbitrary binary data) that will be stored in the output.
-     */
-    readonly data: string;
-=======
     /** Defines metadata (arbitrary binary data) that will be stored in the output. */
     readonly data: string;
 
     /**
      * @param data The metadata stored with the feature.
      */
->>>>>>> a8b53902
     constructor(data: string) {
         super(FeatureType.Metadata);
         this.data = data;
     }
-<<<<<<< HEAD
-=======
-    /**
-     * Get the metadata.
-     */
-    getData(): string {
-        return this.data;
-    }
->>>>>>> a8b53902
 }
 
 /**
  * A Tag feature.
  */
 class TagFeature extends Feature {
-<<<<<<< HEAD
-    readonly tag: string;
-=======
     /** Defines a tag for the data. */
     readonly tag: string;
 
     /**
      * @param tag The tag stored with the feature.
      */
->>>>>>> a8b53902
     constructor(tag: string) {
         super(FeatureType.Tag);
         this.tag = tag;
@@ -197,11 +135,7 @@
      */
     readonly fixedCost: u64;
     /**
-<<<<<<< HEAD
      * The epoch index in which the staking started.
-=======
-     * Get the tag.
->>>>>>> a8b53902
      */
     readonly startEpoch: u64;
     /**
