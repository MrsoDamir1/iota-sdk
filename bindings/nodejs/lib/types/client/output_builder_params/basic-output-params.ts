// Copyright 2021-2023 IOTA Stiftung
// SPDX-License-Identifier: Apache-2.0

<<<<<<< HEAD
import { UnlockCondition, Feature, INativeToken, u64 } from '../..';
=======
import { UnlockCondition, Feature, INativeToken, NumericString } from '../..';
>>>>>>> 9cc5e56e

/**
 * Options for building a Basic Output
 */
export interface BasicOutputBuilderParams {
    /**
     * If not provided, minimum storage deposit will be used
     */
<<<<<<< HEAD
    amount?: u64 | string;
=======
    amount?: bigint | NumericString;
>>>>>>> 9cc5e56e
    /**
     * The native tokens to be held by the output.
     */
    nativeTokens?: INativeToken[];
    /**
     * The unlock conditions for the output.
     */
    unlockConditions: UnlockCondition[];
    /**
     * Features to be contained by the output.
     */
    features?: Feature[];
}<|MERGE_RESOLUTION|>--- conflicted
+++ resolved
@@ -1,11 +1,13 @@
 // Copyright 2021-2023 IOTA Stiftung
 // SPDX-License-Identifier: Apache-2.0
 
-<<<<<<< HEAD
-import { UnlockCondition, Feature, INativeToken, u64 } from '../..';
-=======
-import { UnlockCondition, Feature, INativeToken, NumericString } from '../..';
->>>>>>> 9cc5e56e
+import {
+    UnlockCondition,
+    Feature,
+    INativeToken,
+    NumericString,
+    u64,
+} from '../..';
 
 /**
  * Options for building a Basic Output
@@ -14,11 +16,7 @@
     /**
      * If not provided, minimum storage deposit will be used
      */
-<<<<<<< HEAD
-    amount?: u64 | string;
-=======
-    amount?: bigint | NumericString;
->>>>>>> 9cc5e56e
+    amount?: u64 | NumericString;
     /**
      * The native tokens to be held by the output.
      */
