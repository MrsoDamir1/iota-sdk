// Copyright 2023 IOTA Stiftung
// SPDX-License-Identifier: Apache-2.0

<<<<<<< HEAD
import { u256 } from '../utils';
import type { HexEncodedString } from '../utils/hex-encoding';

=======
import { Transform } from 'class-transformer';
import type { HexEncodedString } from '../utils/hex-encoding';
import { hexToBigInt } from '../utils/hex-encoding';
>>>>>>> cd3345a7
/**
 * Native token.
 */
export class INativeToken {
    /**
     * Identifier of the native token.
     */
    id!: HexEncodedString;
    /**
     * Amount of native tokens of the given Token ID.
     */
<<<<<<< HEAD
    amount: u256;
=======
    @Transform((value) => hexToBigInt(value.value))
    amount!: bigint;
>>>>>>> cd3345a7
}<|MERGE_RESOLUTION|>--- conflicted
+++ resolved
@@ -1,15 +1,11 @@
 // Copyright 2023 IOTA Stiftung
 // SPDX-License-Identifier: Apache-2.0
 
-<<<<<<< HEAD
 import { u256 } from '../utils';
 import type { HexEncodedString } from '../utils/hex-encoding';
+import { Transform } from 'class-transformer';
+import { hexToBigInt } from '../utils/hex-encoding';
 
-=======
-import { Transform } from 'class-transformer';
-import type { HexEncodedString } from '../utils/hex-encoding';
-import { hexToBigInt } from '../utils/hex-encoding';
->>>>>>> cd3345a7
 /**
  * Native token.
  */
@@ -21,10 +17,6 @@
     /**
      * Amount of native tokens of the given Token ID.
      */
-<<<<<<< HEAD
-    amount: u256;
-=======
     @Transform((value) => hexToBigInt(value.value))
-    amount!: bigint;
->>>>>>> cd3345a7
+    amount!: u256;
 }