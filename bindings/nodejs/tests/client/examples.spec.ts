--- conflicted
+++ resolved
@@ -42,28 +42,26 @@
         expect(mnemonic).toBeDefined();
     });
 
-<<<<<<< HEAD
-    it('generates addresses', async () => {
-        const addresses = await new SecretManager(
-            secretManager,
-        ).generateEd25519Addresses({
-            accountIndex: 0,
-            range: {
-                start: 0,
-                end: 5,
-            },
-            bech32Hrp: 'rms',
-        });
+    // TODO
+    // it('generates addresses', async () => {
+    //     const addresses = await new SecretManager(
+    //         secretManager,
+    //     ).generateEd25519Addresses({
+    //         accountIndex: 0,
+    //         range: {
+    //             start: 0,
+    //             end: 5,
+    //         },
+    //         bech32Hrp: 'rms',
+    //     });
 
-        expect(addresses.length).toBe(5);
+    //     expect(addresses.length).toBe(5);
 
-        addresses.forEach((address) => {
-            expect(address).toBeValidAddress();
-        });
-    });
+    //     addresses.forEach((address) => {
+    //         expect(address).toBeValidAddress();
+    //     });
+    // });
 
-=======
->>>>>>> 9cc5e56e
     it('gets address outputs', async () => {
         const outputIdsResponse = await client.basicOutputIds([
             {
