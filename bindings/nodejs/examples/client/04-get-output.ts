// Copyright 2021-2023 IOTA Stiftung
// SPDX-License-Identifier: Apache-2.0

import { Client, initLogger } from '@iota/sdk';
require('dotenv').config({ path: '.env' });

// Run with command:
// yarn run-example ./client/04-get-output.ts

// In this example we will get output from a known outputId.
async function run() {
    initLogger();
    for (const envVar of ['NODE_URL']) {
        if (!(envVar in process.env)) {
            throw new Error(`.env ${envVar} is undefined, see .env.example`);
        }
    }

    const client = new Client({
        // Insert your node URL in the .env.
<<<<<<< HEAD
        nodes: [process.env.NODE_URL],
=======
        nodes: [process.env.NODE_URL as string],
        localPow: true,
>>>>>>> 24f1057a
    });
    try {
        const output = await client.getOutput(
            '0x022aefa73dff09b35b21ab5493412b0d354ad07a970a12b71e8087c6f3a7b8660000',
        );
        console.log('Output: ', output);
    } catch (error) {
        console.error('Error: ', error);
    }
}

run().then(() => process.exit());<|MERGE_RESOLUTION|>--- conflicted
+++ resolved
@@ -18,12 +18,7 @@
 
     const client = new Client({
         // Insert your node URL in the .env.
-<<<<<<< HEAD
-        nodes: [process.env.NODE_URL],
-=======
         nodes: [process.env.NODE_URL as string],
-        localPow: true,
->>>>>>> 24f1057a
     });
     try {
         const output = await client.getOutput(
