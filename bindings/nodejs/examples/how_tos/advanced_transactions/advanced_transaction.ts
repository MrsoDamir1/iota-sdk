--- conflicted
+++ resolved
@@ -41,18 +41,12 @@
             process.env.STRONGHOLD_PASSWORD as string,
         );
 
-<<<<<<< HEAD
         const client = await wallet.getClient();
 
         // Create an output with amount 1_000_000 and a timelock of 1 hour
         // TODO Make the slot index properly 1h ahead
         const slotIndex = 1000;
         const basicOutput = await client.buildBasicOutput({
-=======
-        // Create an output with amount 1_000_000 and a timelock of 1 hour
-        const in_an_hour = Math.floor(Date.now() / 1000) + 3600;
-        const basicOutput = await new Client({}).buildBasicOutput({
->>>>>>> 24f1057a
             unlockConditions: [
                 new AddressUnlockCondition(
                     new Ed25519Address(
