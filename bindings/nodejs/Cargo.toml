[package]
name = "iota-sdk-nodejs"
version = "0.1.0"
authors = ["IOTA Stiftung"]
edition = "2021"
description = "Node.js bindings for the IOTA SDK library"
documentation = "https://wiki.iota.org/sdk/welcome"
homepage = "https://www.iota.org/"
repository = "https://github.com/iotaledger/iota-sdk"
license = "Apache-2.0"
keywords = ["iota", "client", "wallet", "transaction", "nodejs"]
categories = ["cryptography::cryptocurrencies"]
exclude = ["index.node"]
publish = false

[lib]
crate-type = ["cdylib"]
doc = false

[dependencies]
async-trait = { version = "0.1.73", default-features = false }
iota-sdk-bindings-core = { path = "../core", default-features = false, features = [
    "events",
    "ledger_nano",
    "storage",
    "stronghold",
    "participation",
    "rocksdb",
    "mqtt",
    "private_key_secret_manager",
] }
log = { version = "0.4.20", default-features = false }
napi = { version = "2.13.3", default-features = false, features = ["async"] }
napi-derive = { version = "2.13.0", default-features = false }
once_cell = { version = "1.19.0", default-features = false }
<<<<<<< HEAD
serde_json = { version = "1.0.111", default-features = false }
thiserror = { version = "1.0.49", default-features = false }
=======
serde_json = { version = "1.0.113", default-features = false }
>>>>>>> cd3345a7
tokio = { version = "1.35.1", default-features = false }

[build-dependencies]
napi-build = { version = "2.0.1", default-features = false }

[profile.production]
codegen-units = 1
inherits = "release"
lto = true
strip = "symbols"<|MERGE_RESOLUTION|>--- conflicted
+++ resolved
@@ -33,12 +33,8 @@
 napi = { version = "2.13.3", default-features = false, features = ["async"] }
 napi-derive = { version = "2.13.0", default-features = false }
 once_cell = { version = "1.19.0", default-features = false }
-<<<<<<< HEAD
-serde_json = { version = "1.0.111", default-features = false }
+serde_json = { version = "1.0.113", default-features = false }
 thiserror = { version = "1.0.49", default-features = false }
-=======
-serde_json = { version = "1.0.113", default-features = false }
->>>>>>> cd3345a7
 tokio = { version = "1.35.1", default-features = false }
 
 [build-dependencies]
