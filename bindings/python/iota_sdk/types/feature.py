# Copyright 2023 IOTA Stiftung
# SPDX-License-Identifier: Apache-2.0

from enum import IntEnum
from typing import Union

from dataclasses import dataclass, field
from typing import List

from iota_sdk.types.address import Ed25519Address, AccountAddress, NFTAddress
from iota_sdk.types.common import HexStr, json


class FeatureType(IntEnum):
    """Types of features.

    Attributes:
        Sender (0): The sender feature.
        Issuer (1): The issuer feature.
        Metadata (2): The metadata feature.
        Tag (3): The tag feature.
        BlockIssuer (4): The block issuer feature.
        Staking (5): The staking feature.
    """
    Sender = 0
    Issuer = 1
    Metadata = 2
    Tag = 3
    BlockIssuer = 4
    Staking = 5


@json
@dataclass
class Feature():
    """Base class of a feature.
    """
    type: int


@json
@dataclass
class SenderFeature(Feature):
    """Identifies the validated sender of an output.
    Attributes:
        address: A given sender address.
    """
<<<<<<< HEAD
    address: Ed25519Address | AccountAddress | NFTAddress
=======
    address: Union[Ed25519Address, AliasAddress, NFTAddress]
>>>>>>> 4dfc5b54
    type: int = field(
        default_factory=lambda: int(
            FeatureType.Sender),
        init=False)


@json
@dataclass
class IssuerFeature(Feature):
    """Identifies the validated issuer of the UTXO state machine.
    Attributes:
        address: A given issuer address.
    """
<<<<<<< HEAD
    address: Ed25519Address | AccountAddress | NFTAddress
=======
    address: Union[Ed25519Address, AliasAddress, NFTAddress]
>>>>>>> 4dfc5b54
    type: int = field(
        default_factory=lambda: int(
            FeatureType.Issuer),
        init=False)


@json
@dataclass
class MetadataFeature(Feature):
    """Defines metadata, arbitrary binary data, that will be stored in the output.
    Attributes:
        data: Some hex encoded metadata.
    """
    data: HexStr
    type: int = field(
        default_factory=lambda: int(
            FeatureType.Metadata),
        init=False)


@json
@dataclass
class TagFeature(Feature):
    """Makes it possible to tag outputs with an index, so they can be retrieved through an indexer API.
    Attributes:
        tag: A hex encoded tag used to index the output.
    """
    tag: HexStr
    type: int = field(default_factory=lambda: int(FeatureType.Tag), init=False)


@json
@dataclass
class BlockIssuer(Feature):
    """Contains the public keys to verify block signatures and allows for unbonding the issuer deposit.
    Attributes:
        expiry_slot: The slot index at which the Block Issuer Feature expires and can be removed.
        public_keys: The Block Issuer Keys.
    """
    # TODO Replace with a proper SlotIndex type
    expiry_slot: str
    # TODO Replace with a list of PublicKey types
    public_keys: List[HexStr]
    type: int = field(
        default_factory=lambda: int(
            FeatureType.BlockIssuer),
        init=False)


@json
@dataclass
class StakingFeature(Feature):
    """Stakes IOTA coins to become eligible for committee selection, validate the network and receive Mana rewards.
    Attributes:
        staked_amount: The amount of IOTA coins that are locked and staked in the containing account.
        fixed_cost: The fixed cost of the validator, which it receives as part of its Mana rewards.
        start_epoch: The epoch index in which the staking started.
        end_epoch: The epoch index in which the staking ends.
    """
    staked_amount: str
    fixed_cost: str
    # TODO Replace with an EpochIndex type
    start_epoch: HexStr
    # TODO Replace with an EpochIndex type
    end_epoch: HexStr
    type: int = field(
        default_factory=lambda: int(
            FeatureType.Staking),
        init=False)<|MERGE_RESOLUTION|>--- conflicted
+++ resolved
@@ -45,11 +45,7 @@
     Attributes:
         address: A given sender address.
     """
-<<<<<<< HEAD
-    address: Ed25519Address | AccountAddress | NFTAddress
-=======
-    address: Union[Ed25519Address, AliasAddress, NFTAddress]
->>>>>>> 4dfc5b54
+    address: Union[Ed25519Address, AccountAddress, NFTAddress]
     type: int = field(
         default_factory=lambda: int(
             FeatureType.Sender),
@@ -63,11 +59,7 @@
     Attributes:
         address: A given issuer address.
     """
-<<<<<<< HEAD
-    address: Ed25519Address | AccountAddress | NFTAddress
-=======
-    address: Union[Ed25519Address, AliasAddress, NFTAddress]
->>>>>>> 4dfc5b54
+    address: Union[Ed25519Address, AccountAddress, NFTAddress]
     type: int = field(
         default_factory=lambda: int(
             FeatureType.Issuer),
