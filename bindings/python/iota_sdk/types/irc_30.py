--- conflicted
+++ resolved
@@ -35,12 +35,7 @@
     @staticmethod
     def from_dict(metadata_dict: dict):
         """
-<<<<<<< HEAD
-        The function `from_dict` takes a dictionary as input and returns an instance of the
-        `Irc30Metadata` class.
-=======
         Takes a dictionary as input and returns an instance of the `Irc30Metadata` class.
->>>>>>> 24f1057a
         """
         return from_dict(Irc30Metadata, metadata_dict)
 
