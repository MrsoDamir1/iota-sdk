# Copyright 2023 IOTA Stiftung
# SPDX-License-Identifier: Apache-2.0

from typing import List, Optional, Union
from dataclasses import dataclass
from dacite import from_dict
<<<<<<< HEAD

=======
>>>>>>> 24f1057a
from iota_sdk.wallet.common import _call_method_routine
from iota_sdk.wallet.prepared_transaction import PreparedTransaction, PreparedCreateTokenTransaction
from iota_sdk.wallet.sync_options import SyncOptions
from iota_sdk.types.address import AccountAddress, AddressWithUnspentOutputs
from iota_sdk.types.balance import Balance
from iota_sdk.types.burn import Burn
from iota_sdk.types.common import HexStr
from iota_sdk.types.filter_options import FilterOptions
from iota_sdk.types.native_token import NativeToken
from iota_sdk.types.output_data import OutputData
from iota_sdk.types.output_id import OutputId
from iota_sdk.types.output import BasicOutput, NftOutput, Output, deserialize_output
from iota_sdk.types.output_params import OutputParams
from iota_sdk.types.transaction_data import PreparedTransactionData, SignedTransactionData
from iota_sdk.types.send_params import CreateAccountOutputParams, CreateNativeTokenParams, MintNftParams, SendNativeTokenParams, SendNftParams, SendParams
from iota_sdk.types.transaction_with_metadata import TransactionWithMetadata
from iota_sdk.types.transaction_options import TransactionOptions
from iota_sdk.types.consolidation_params import ConsolidationParams


@dataclass
class AccountMetadata:
    """Account metadata.

    Attributes:
        alias: The alias name of the account.
        coinType: The type of coin managed with the account.
        index: The account index.
    """
    alias: str
    coinType: int
    index: int

# pylint: disable=too-many-public-methods


# pylint: disable=too-many-public-methods
class Account:
    """A wallet account.

    Attributes:
        meta: Some account metadata.
        handle: The account handle.
    """

    def __init__(self, meta: dict, handle):
        """Initializes an account.

        Args:
            meta: The account data.
            handle: The account handle.
        """
        self.meta = meta
        self.handle = handle

    @_call_method_routine
    def _call_account_method(self, method, data=None):
        message = {
            'name': 'callAccountMethod',
            'data': {
                'accountId': self.meta["index"],
                'method': {
                    'name': method,
                }
            }
        }
        if data:
            message['data']['method']['data'] = data

        return message

    def get_metadata(self) -> AccountMetadata:
        """Get the accounts metadata.
        """
        return AccountMetadata(
            self.meta["alias"], self.meta["coinType"], self.meta["index"])

    def burn(
            self, burn: Burn, options: Optional[TransactionOptions] = None) -> TransactionWithMetadata:
        """A generic function that can be used to burn native tokens, nfts, foundries and aliases.
        """
        return self.prepare_burn(burn, options).send()

    def prepare_burn(
            self, burn: Burn, options: Optional[TransactionOptions] = None) -> PreparedTransaction:
        """A generic `prepare_burn()` function that can be used to prepare the burn of native tokens, nfts, foundries and accounts.
        """
        prepared = self._call_account_method(
            'prepareBurn', {
                'burn': burn.to_dict(),
                'options': options
            },
        )
        return PreparedTransaction(self, prepared)

    def prepare_burn_native_token(self,
                                  token_id: HexStr,
                                  burn_amount: int,
                                  options: Optional[TransactionOptions] = None) -> PreparedTransaction:
        """Burn native tokens. This doesn't require the foundry output which minted them, but will not increase
        the foundries `melted_tokens` field, which makes it impossible to destroy the foundry output. Therefore it's
        recommended to use melting, if the foundry output is available.
        """
        prepared = self._call_account_method(
            'prepareBurn', {
                'burn': Burn().add_native_token(NativeToken(token_id, hex(burn_amount))).to_dict(),
                'options': options
            },
        )
        return PreparedTransaction(self, prepared)

    def prepare_burn_nft(self,
                         nft_id: HexStr,
                         options: Optional[TransactionOptions] = None) -> PreparedTransaction:
        """Burn an nft output.
        """
        prepared = self._call_account_method(
            'prepareBurn', {
                'burn': Burn().add_nft(nft_id).to_dict(),
                'options': options
            },
        )
        return PreparedTransaction(self, prepared)

    def consolidate_outputs(
            self, params: ConsolidationParams) -> TransactionWithMetadata:
        """Consolidate outputs.
        """
        return self.prepare_consolidate_outputs(params).send()

    def prepare_consolidate_outputs(
            self, params: ConsolidationParams) -> PreparedTransaction:
        """Consolidate outputs.
        """
        prepared = self._call_account_method(
            'prepareConsolidateOutputs', {
                'params': params
            }
        )
        return PreparedTransaction(self, prepared)

    def create_account_output(self,
                              params: Optional[CreateAccountOutputParams] = None,
                              options: Optional[TransactionOptions] = None) -> TransactionWithMetadata:
        """Create an account output.
        """
        return self.prepare_create_account_output(params, options).send()

    def prepare_create_account_output(self,
                                      params: Optional[CreateAccountOutputParams] = None,
                                      options: Optional[TransactionOptions] = None) -> PreparedTransaction:
        """Create an account output.
        """
        prepared = self._call_account_method(
            'prepareCreateAccountOutput', {
                'params': params,
                'options': options
            }
        )
        return PreparedTransaction(self, prepared)

    def prepare_destroy_account(self,
                                account_id: HexStr,
                                options: Optional[TransactionOptions] = None) -> PreparedTransaction:
        """Destroy an account output.
        """
        prepared = self._call_account_method(
            'prepareBurn', {
                'burn': Burn().add_account(account_id).to_dict(),
                'options': options
            },
        )
        return PreparedTransaction(self, prepared)

    def prepare_destroy_foundry(self,
                                foundry_id: HexStr,
                                options: Optional[TransactionOptions] = None) -> PreparedTransaction:
        """Destroy a foundry output with a circulating supply of 0.
        """
        prepared = self._call_account_method(
            'prepareBurn', {
                'burn': Burn().add_foundry(foundry_id).to_dict(),
                'options': options
            },
        )
        return PreparedTransaction(self, prepared)

    def generate_ed25519_addresses(
            self, amount: int, options=None) -> List[AccountAddress]:
        """Generate new addresses.
        """
        addresses = self._call_account_method(
            'generateEd25519Addresses', {
                'amount': amount,
                'options': options
            }
        )
        return [AccountAddress.from_dict(address) for address in addresses]

    def claimable_outputs(self, outputs_to_claim: List[OutputId]):
        """Get outputs with additional unlock conditions.
        """
        return self._call_account_method(
            'claimableOutputs', {
                'outputsToClaim': outputs_to_claim
            }
        )

    def get_output(self, output_id: OutputId) -> OutputData:
        """Get output.
        """
        return from_dict(OutputData, self._call_account_method(
            'getOutput', {
                'outputId': output_id
            }
        ))

    def get_transaction(
            self, transaction_id: HexStr) -> TransactionWithMetadata:
        """Get transaction.
        """
        return TransactionWithMetadata.from_dict(self._call_account_method(
            'getTransaction', {
                'transactionId': transaction_id
            }
        ))

    def addresses(self) -> List[AccountAddress]:
        """List addresses.
        """
        addresses = self._call_account_method(
            'addresses'
        )
        return [AccountAddress.from_dict(address) for address in addresses]

    def addresses_with_unspent_outputs(
            self) -> List[AddressWithUnspentOutputs]:
        """Returns only addresses of the account with unspent outputs.
        """
        addresses = self._call_account_method(
            'addressesWithUnspentOutputs'
        )
        return [AddressWithUnspentOutputs.from_dict(address)
                for address in addresses]

    def outputs(
            self, filter_options: Optional[FilterOptions] = None) -> List[OutputData]:
        """Returns all outputs of the account.
        """
        outputs = self._call_account_method(
            'outputs', {
                'filterOptions': filter_options
            }
        )
        return [OutputData.from_dict(o) for o in outputs]

    def unspent_outputs(
            self, filter_options: Optional[FilterOptions] = None) -> List[OutputData]:
        """Returns all unspent outputs of the account.
        """
        outputs = self._call_account_method(
            'unspentOutputs', {
                'filterOptions': filter_options
            }
        )
        return [from_dict(OutputData, o) for o in outputs]

    def implicit_account_creation_address(self) -> str:
        """Returns the implicit account creation address of the wallet if it is Ed25519 based.
        """
        return self._call_account_method(
            'implicitAccountCreationAddress'
        )

    def implicit_account_transition(
            self, output_id: OutputId) -> TransactionWithMetadata:
        """Transitions an implicit account to an account.
        """
        return self.prepare_implicit_account_transition(output_id).send()

    def prepare_implicit_account_transition(
            self, output_id: OutputId) -> PreparedTransaction:
        """Prepares to transition an implicit account to an account.
        """
        prepared = self._call_account_method(
            'implicitAccountTransition', {
                'outputId': output_id
            }
        )
        return PreparedTransaction(
            account=self, prepared_transaction_data=prepared)

    def accounts(self) -> List[OutputData]:
        """Returns the accounts of the wallet.
        """
        outputs = self._call_account_method(
            'accounts'
        )
        return [from_dict(OutputData, o) for o in outputs]

    def implicit_accounts(self) -> List[OutputData]:
        """Returns the implicit accounts of the wallet.
        """
        outputs = self._call_account_method(
            'implicitAccounts'
        )
        return [from_dict(OutputData, o) for o in outputs]

    def incoming_transactions(self) -> List[TransactionWithMetadata]:
        """Returns all incoming transactions of the account.
        """
        transactions = self._call_account_method(
            'incomingTransactions'
        )
        return [TransactionWithMetadata.from_dict(tx) for tx in transactions]

    def transactions(self) -> List[TransactionWithMetadata]:
        """Returns all transaction of the account.
        """
        transactions = self._call_account_method(
            'transactions'
        )
        return [TransactionWithMetadata.from_dict(tx) for tx in transactions]

    def pending_transactions(self):
        """Returns all pending transactions of the account.
        """
        transactions = self._call_account_method(
            'pendingTransactions'
        )
        return [TransactionWithMetadata.from_dict(tx) for tx in transactions]

    def create_native_token(self, params: CreateNativeTokenParams,
                            options: Optional[TransactionOptions] = None) -> TransactionWithMetadata:
        """Create native token.
        """
        return self.prepare_create_native_token(params, options).send()

    def prepare_create_native_token(self, params: CreateNativeTokenParams,
                                    options: Optional[TransactionOptions] = None) -> PreparedTransaction:
        """Create native token.
        """
        prepared = self._call_account_method(
            'prepareCreateNativeToken', {
                'params': params,
                'options': options
            }
        )
        return PreparedCreateTokenTransaction(
            account=self, prepared_transaction_data=prepared)

    def melt_native_token(self,
                          token_id: HexStr,
                          melt_amount: int,
                          options: Optional[TransactionOptions] = None) -> TransactionWithMetadata:
        """Melt native tokens. This happens with the foundry output which minted them, by increasing it's
        `melted_tokens` field.
        """
        return self.prepare_melt_native_token(
            token_id, melt_amount, options).send()

    def prepare_melt_native_token(self,
                                  token_id: HexStr,
                                  melt_amount: int,
                                  options: Optional[TransactionOptions] = None) -> PreparedTransaction:
        """Melt native tokens. This happens with the foundry output which minted them, by increasing it's
        `melted_tokens` field.
        """
        prepared = self._call_account_method(
            'prepareMeltNativeToken', {
                'tokenId': token_id,
                'meltAmount': hex(melt_amount),
                'options': options
            }
        )
        return PreparedTransaction(self, prepared)

    def mint_native_token(self, token_id: HexStr, mint_amount: int,
                          options: Optional[TransactionOptions] = None) -> TransactionWithMetadata:
        """Mint additional native tokens.
        """
        return self.prepare_mint_native_token(
            token_id, mint_amount, options).send()

    def prepare_mint_native_token(self, token_id: HexStr, mint_amount: int,
                                  options: Optional[TransactionOptions] = None) -> PreparedTransaction:
        """Mint additional native tokens.
        """
        prepared = self._call_account_method(
            'prepareMintNativeToken', {
                'tokenId': token_id,
                'mintAmount': hex(mint_amount),
                'options': options
            }
        )
        return PreparedTransaction(self, prepared)

    def mint_nfts(self, params: List[MintNftParams],
                  options: Optional[TransactionOptions] = None) -> TransactionWithMetadata:
        """Mint NFTs.
        """
        return self.prepare_mint_nfts(params, options).send()

    def prepare_mint_nfts(self, params: List[MintNftParams],
                          options: Optional[TransactionOptions] = None) -> PreparedTransaction:
        """Mint NFTs.
        """
        prepared = self._call_account_method(
            'prepareMintNfts', {
                'params': params,
                'options': options
            }
        )
        return PreparedTransaction(self, prepared)

    def get_balance(self) -> Balance:
        """Get account balance information.
        """
        return Balance.from_dict(self._call_account_method(
            'getBalance'
        ))

    def prepare_output(self, params: OutputParams,
                       transaction_options: Optional[TransactionOptions] = None) -> Union[BasicOutput, NftOutput]:
        """Prepare an output for sending.
           If the amount is below the minimum required storage deposit, by default the remaining amount will automatically
           be added with a StorageDepositReturn UnlockCondition, when setting the ReturnStrategy to `gift`, the full
           minimum required storage deposit will be sent to the recipient.
           When the assets contain an nft_id, the data from the existing nft output will be used, just with the address
           unlock conditions replaced
        """
        return deserialize_output(self._call_account_method(
            'prepareOutput', {
                'params': params,
                'transactionOptions': transaction_options
            })
        )

    def prepare_send(self, params: List[SendParams],
                     options: Optional[TransactionOptions] = None) -> PreparedTransaction:
        """Prepare to send base coins.
        """
        prepared = self._call_account_method(
            'prepareSend', {
                'params': params,
                'options': options
            }
        )
        return PreparedTransaction(self, prepared)

    def send_transaction(
            self, outputs: List[Output], options: Optional[TransactionOptions] = None) -> TransactionWithMetadata:
        """Send a transaction.
        """
        return self.prepare_transaction(outputs, options).send()

    def prepare_transaction(
            self, outputs: List[Output], options: Optional[TransactionOptions] = None) -> PreparedTransaction:
        """Prepare transaction.
        """
        prepared = self._call_account_method(
            'prepareTransaction', {
                'outputs': outputs,
                'options': options
            }
        )
        return PreparedTransaction(self, prepared)

    def reissue_transaction_until_included(
            self, transaction_id: HexStr, interval=None, max_attempts=None) -> HexStr:
        """Reissues a transaction sent from the account for a provided transaction id until it's
        included (referenced by a milestone). Returns the included block id.
        """
        return self._call_account_method(
            'reissueTransactionUntilIncluded', {
                'transactionId': transaction_id,
                'interval': interval,
                'maxAttempts': max_attempts
            }
        )

    def sync(self, options: Optional[SyncOptions] = None) -> Balance:
        """Sync the account by fetching new information from the nodes.
        Will also reissue pending transactions and consolidate outputs if necessary.
        A custom default can be set using set_default_sync_options.
        """
        return from_dict(Balance, self._call_account_method(
            'sync', {
                'options': options,
            }
        ))

    def send(self, amount: int, address: str,
             options: Optional[TransactionOptions] = None) -> TransactionWithMetadata:
        """Send base coins.
        """
        return TransactionWithMetadata.from_dict(self._call_account_method(
            'send', {
                'amount': str(amount),
                'address': address,
                'options': options
            }
        ))

    def send_with_params(
            self, params: List[SendParams], options: Optional[TransactionOptions] = None) -> TransactionWithMetadata:
        """Send base coins to multiple addresses or with additional parameters.
        """
        return TransactionWithMetadata.from_dict(self._call_account_method(
            'sendWithParams', {
                'params': [param.to_dict() for param in params],
                'options': options
            }
        ))

    def send_native_tokens(
            self, params: List[SendNativeTokenParams], options: Optional[TransactionOptions] = None) -> TransactionWithMetadata:
        """Send native tokens.
        """
        return self.prepare_send_native_tokens(params, options).send()

    def prepare_send_native_tokens(
            self,
            params: List[SendNativeTokenParams],
            options: Optional[TransactionOptions] = None) -> PreparedTransaction:
        """Send native tokens.
        """
        prepared = self._call_account_method(
            'prepareSendNativeTokens', {
                'params': params,
                'options': options
            }
        )
        return PreparedTransaction(self, prepared)

    def send_nft(self, params: List[SendNftParams],
                 options: Optional[TransactionOptions] = None) -> TransactionWithMetadata:
        """Send nft.
        """
        return self.prepare_send_nft(params, options).send()

    def prepare_send_nft(self, params: List[SendNftParams],
                         options: Optional[TransactionOptions] = None) -> PreparedTransaction:
        """Send nft.
        """
        prepared = self._call_account_method(
            'prepareSendNft', {
                'params': params,
                'options': options
            }
        )
        return PreparedTransaction(self, prepared)

    def set_alias(self, alias: str):
        """Set alias.
        """
        return self._call_account_method(
            'setAlias', {
                'alias': alias
            }
        )

    def set_default_sync_options(self, options: SyncOptions):
        """Set the fallback SyncOptions for account syncing.
        If storage is enabled, will persist during restarts.
        """
        return self._call_account_method(
            'setDefaultSyncOptions', {
                'options': options
            }
        )

    def sign_transaction(
            self, prepared_transaction_data: PreparedTransactionData) -> SignedTransactionData:
        """Sign a transaction.
        """
        return SignedTransactionData.from_dict(self._call_account_method(
            'signTransaction', {
                'preparedTransactionData': prepared_transaction_data
            }
        ))

    def sign_and_submit_transaction(
            self, prepared_transaction_data: PreparedTransactionData) -> TransactionWithMetadata:
        """Validate the transaction, sign it, submit it to a node and store it in the account.
        """
        return TransactionWithMetadata.from_dict(self._call_account_method(
            'signAndSubmitTransaction', {
                'preparedTransactionData': prepared_transaction_data
            }
        ))

    def submit_and_store_transaction(
            self, signed_transaction_data: SignedTransactionData) -> TransactionWithMetadata:
        """Submit and store transaction.
        """
        return TransactionWithMetadata.from_dict(self._call_account_method(
            'submitAndStoreTransaction', {
                'signedTransactionData': signed_transaction_data
            }
        ))

    def claim_outputs(
            self, output_ids_to_claim: List[OutputId]) -> TransactionWithMetadata:
        """Claim outputs.
        """
<<<<<<< HEAD
        return TransactionWithMetadata.from_dict(self._call_account_method(
            'claimOutputs', {
=======
        return self.prepare_claim_outputs(output_ids_to_claim).send()

    def prepare_claim_outputs(
            self, output_ids_to_claim: List[OutputId]) -> PreparedTransaction:
        """Claim outputs.
        """
        return PreparedTransaction(self, self._call_account_method(
            'prepareClaimOutputs', {
>>>>>>> 24f1057a
                'outputIdsToClaim': output_ids_to_claim
            }
        ))

    def send_outputs(
            self, outputs: List[Output], options: Optional[TransactionOptions] = None) -> TransactionWithMetadata:
        """Send outputs in a transaction.
        """
        return TransactionWithMetadata.from_dict(self._call_account_method(
            'sendOutputs', {
                'outputs': outputs,
                'options': options,
            }
        ))<|MERGE_RESOLUTION|>--- conflicted
+++ resolved
@@ -4,10 +4,6 @@
 from typing import List, Optional, Union
 from dataclasses import dataclass
 from dacite import from_dict
-<<<<<<< HEAD
-
-=======
->>>>>>> 24f1057a
 from iota_sdk.wallet.common import _call_method_routine
 from iota_sdk.wallet.prepared_transaction import PreparedTransaction, PreparedCreateTokenTransaction
 from iota_sdk.wallet.sync_options import SyncOptions
@@ -614,10 +610,6 @@
             self, output_ids_to_claim: List[OutputId]) -> TransactionWithMetadata:
         """Claim outputs.
         """
-<<<<<<< HEAD
-        return TransactionWithMetadata.from_dict(self._call_account_method(
-            'claimOutputs', {
-=======
         return self.prepare_claim_outputs(output_ids_to_claim).send()
 
     def prepare_claim_outputs(
@@ -626,7 +618,6 @@
         """
         return PreparedTransaction(self, self._call_account_method(
             'prepareClaimOutputs', {
->>>>>>> 24f1057a
                 'outputIdsToClaim': output_ids_to_claim
             }
         ))
