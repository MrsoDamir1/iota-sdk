# Copyright 2023 IOTA Stiftung
# SPDX-License-Identifier: Apache-2.0

import iota_sdk
from iota_sdk import call_client_method, listen_mqtt
from iota_sdk.client._node_core_api import NodeCoreAPI
from iota_sdk.client._node_indexer_api import NodeIndexerAPI
from iota_sdk.client._high_level_api import HighLevelAPI
from iota_sdk.client._utils import ClientUtils
from iota_sdk.secret_manager.secret_manager import LedgerNanoSecretManager, MnemonicSecretManager, StrongholdSecretManager, SeedSecretManager
from iota_sdk.types.block import Block
from iota_sdk.types.common import HexStr, Node
from iota_sdk.types.feature import Feature
from iota_sdk.types.native_token import NativeToken
from iota_sdk.types.network_info import NetworkInfo
from iota_sdk.types.output import AccountOutput, BasicOutput, FoundryOutput, NftOutput, output_from_dict
from iota_sdk.types.payload import Payload, TransactionPayload
from iota_sdk.types.token_scheme import SimpleTokenScheme
from iota_sdk.types.unlock_condition import UnlockCondition
from iota_sdk.types.transaction_data import PreparedTransactionData
from json import dumps, loads
import humps
from datetime import timedelta
from typing import Any, Dict, List, Optional, Union
from dacite import from_dict


class ClientError(Exception):
    """Represents a client error."""
    pass


class Client(NodeCoreAPI, NodeIndexerAPI, HighLevelAPI, ClientUtils):
    """Represents an IOTA client.

    Attributes:
        handle: The handle to the inner client object.
    """

    def __init__(
        self,
        nodes: Optional[Union[str, List[str]]] = None,
        primary_node: Optional[str] = None,
        permanode: Optional[str] = None,
        ignore_node_health: Optional[bool] = None,
        api_timeout: Optional[timedelta] = None,
        node_sync_interval: Optional[timedelta] = None,
        quorum: Optional[bool] = None,
        min_quorum_size: Optional[int] = None,
        quorum_threshold: Optional[int] = None,
        user_agent: Optional[str] = None,
        client_handle=None
    ):
        """Initialize the IOTA Client.

        **Arguments**
        nodes :
            A single Node URL or an array of URLs.
        primary_node :
            Node which will be tried first for all requests.
        permanode :
            Permanode URL.
        ignore_node_health :
            If the node health should be ignored.
        api_timeout :
            Timeout for API requests.
        node_sync_interval :
            Interval in which nodes will be checked for their sync status and the [NetworkInfo](crate::NetworkInfo) gets updated.
        quorum :
            If node quorum is enabled. Will compare the responses from multiple nodes and only returns the response if 'quorum_threshold'% of the nodes return the same one.
        min_quorum_size :
            Minimum amount of nodes required for request when quorum is enabled.
        quorum_threshold :
            % of nodes that have to return the same response so it gets accepted.
        user_agent :
            The User-Agent header for requests.
        client_handle :
            An instance of a node client.
        """
        client_config = dict(locals())
        del client_config['self']
        # Delete client_handle, because it's not needed here and can't be
        # serialized.
        if "client_handle" in client_config:
            del client_config["client_handle"]

        if isinstance(nodes, list):
            nodes = [node.to_dict() if isinstance(node, Node)
                     else node for node in nodes]
        elif nodes:
            if isinstance(nodes, Node):
                nodes = [nodes.to_dict()]
            else:
                nodes = [nodes]
        client_config['nodes'] = nodes

        client_config = {
            k: v for k,
            v in client_config.items() if v is not None}

        def get_remaining_nano_seconds(duration: timedelta):
            return (int(duration / timedelta(microseconds=1)) -
                    int(duration.total_seconds()) * 1_000_000) * 1_000

        if 'api_timeout' in client_config:
            client_config['api_timeout'] = {'secs': int(client_config['api_timeout'].total_seconds(
            )), 'nanos': get_remaining_nano_seconds(client_config['api_timeout'])}
        if 'node_sync_interval' in client_config:
            client_config['node_sync_interval'] = {'secs': int(client_config['node_sync_interval'].total_seconds(
            )), 'nanos': get_remaining_nano_seconds(client_config['node_sync_interval'])}

        client_config = humps.camelize(client_config)
        client_config_str = dumps(client_config)

        # Create the message handler
        if client_handle is None:
            self.handle = iota_sdk.create_client(client_config_str)
        else:
            self.handle = client_handle

    def _call_method(self, name, data=None):
        """Dumps json string and calls `call_client_method()`
        """
        message = {
            'name': name
        }
        if data:
            message['data'] = data
        message = dumps(message)

        # Send message to the Rust library
        response = call_client_method(self.handle, message)

        json_response = loads(response)

        if "type" in json_response:
            if json_response["type"] == "error":
                raise ClientError(json_response['payload'])

        if "payload" in json_response:
            return json_response['payload']
        else:
            return response

    def get_handle(self):
        """Get the client handle.

        Returns:
            The inner client object.
        """
        return self.handle

    def build_account_output(self,
                             account_id: HexStr,
                             unlock_conditions: List[UnlockCondition],
                             amount: Optional[int] = None,
                             mana: Optional[int] = None,
                             native_tokens: Optional[List[NativeToken]] = None,
                             state_index: Optional[int] = None,
                             state_metadata: Optional[str] = None,
                             foundry_counter: Optional[int] = None,
                             features: Optional[List[Feature]] = None,
                             immutable_features: Optional[List[Feature]] = None) -> AccountOutput:
        """Build an AccountOutput.

        Args:
            account_id: A unique ID for the new account.
            unlock_conditions: The unlock conditions for the new output.
            amount: The amount of base coins in the new output.
            mana: Amount of stored Mana held by this output.
            native_tokens: Native tokens added to the new output.
            state_index: A counter that must increase by 1 every time the account is state transitioned.
            state_metadata: Metadata that can only be changed by the state controller.
            foundry_counter: A counter that denotes the number of foundries created by this account output.
            features: A list of features.
            immutable_features: A list of immutable features.

        Returns:
            The account output as dict.
        """

        unlock_conditions = [unlock_condition.to_dict()
                             for unlock_condition in unlock_conditions]

        if native_tokens:
            native_tokens = [native_token.to_dict()
                             for native_token in native_tokens]

        if features:
            features = [feature.to_dict() for feature in features]
        if immutable_features:
            immutable_features = [immutable_feature.to_dict()
                                  for immutable_feature in immutable_features]

        if amount:
            amount = str(amount)

        if mana:
            mana = str(mana)

        return output_from_dict(self._call_method('buildAccountOutput', {
            'accountId': account_id,
            'unlockConditions': unlock_conditions,
            'amount': amount,
            'mana': mana,
            'nativeTokens': native_tokens,
            'stateIndex': state_index,
            'stateMetadata': state_metadata,
            'foundryCounter': foundry_counter,
            'features': features,
            'immutableFeatures': immutable_features
        }))

    def build_basic_output(self,
                           unlock_conditions: List[UnlockCondition],
                           amount: Optional[int] = None,
                           mana: Optional[int] = None,
                           native_tokens: Optional[List[NativeToken]] = None,
                           features: Optional[List[Feature]] = None) -> BasicOutput:
        """Build a BasicOutput.

        Args:
            unlock_conditions: The unlock conditions for the new output.
            amount: The amount of base coins in the new output.
            mana: Amount of stored Mana held by this output.
            native_tokens: Native tokens added to the new output.
            features: Features that add utility to the output but do not impose unlocking conditions.

        Returns:
            The basic output as dict.
        """

        unlock_conditions = [unlock_condition.to_dict()
                             for unlock_condition in unlock_conditions]

        if native_tokens:
            native_tokens = [native_token.to_dict()
                             for native_token in native_tokens]

        if features:
            features = [feature.to_dict() for feature in features]

        if amount:
            amount = str(amount)

        if mana:
            mana = str(mana)

        return output_from_dict(self._call_method('buildBasicOutput', {
            'unlockConditions': unlock_conditions,
            'amount': amount,
            'mana': mana,
            'nativeTokens': native_tokens,
            'features': features,
        }))

    def build_foundry_output(self,
                             serial_number: int,
                             token_scheme: SimpleTokenScheme,
                             unlock_conditions: List[UnlockCondition],
                             amount: Optional[int] = None,
                             native_tokens: Optional[List[NativeToken]] = None,
                             features: Optional[List[Feature]] = None,
                             immutable_features: Optional[List[Feature]] = None) -> FoundryOutput:
        """Build a FoundryOutput.

        Args:
            serial_number: The serial number of the foundry with respect to the controlling account.
            token_scheme: Defines the supply control scheme of the tokens controlled by the foundry. Currently only a simple scheme is supported.
            unlock_conditions: The unlock conditions for the new output.
            amount: The amount of base coins in the new output.
            native_tokens: Native tokens added to the new output.
            features: Features that add utility to the output but do not impose unlocking conditions.
            immutable_features: Features that add utility to the output but do not impose unlocking conditions. These features need to be kept in future transitions of the UTXO state machine.

        Returns:
            The foundry output as dict.
        """

        unlock_conditions = [unlock_condition.to_dict()
                             for unlock_condition in unlock_conditions]

        if native_tokens:
            native_tokens = [native_token.__dict__
                             for native_token in native_tokens]

        if features:
            features = [feature.to_dict() for feature in features]
        if immutable_features:
            immutable_features = [immutable_feature.to_dict()
                                  for immutable_feature in immutable_features]

        if amount:
            amount = str(amount)

        return output_from_dict(self._call_method('buildFoundryOutput', {
            'serialNumber': serial_number,
            'tokenScheme': token_scheme.to_dict(),
            'unlockConditions': unlock_conditions,
            'amount': amount,
            'nativeTokens': native_tokens,
            'features': features,
            'immutableFeatures': immutable_features
        }))

    def build_nft_output(self,
                         nft_id: HexStr,
                         unlock_conditions: List[UnlockCondition],
                         amount: Optional[int] = None,
                         mana: Optional[int] = None,
                         native_tokens: Optional[List[NativeToken]] = None,
                         features: Optional[List[Feature]] = None,
                         immutable_features: Optional[List[Feature]] = None) -> NftOutput:
        """Build an NftOutput.

        Args:
            nft_id: A unique ID for the new NFT.
            unlock_conditions: The unlock conditions for the new output.
            amount: The amount of base coins in the new output.
            mana: Amount of stored Mana held by this output.
            native_tokens: Native tokens added to the new output.
            features: Features that add utility to the output but do not impose unlocking conditions.
            immutable_features: Features that add utility to the output but do not impose unlocking conditions. These features need to be kept in future transitions of the UTXO state machine.

        Returns:
            The NFT output as dict.
        """

        unlock_conditions = [unlock_condition.to_dict()
                             for unlock_condition in unlock_conditions]

        if native_tokens:
            native_tokens = [native_token.__dict__
                             for native_token in native_tokens]

        if features:
            features = [feature.to_dict() for feature in features]
        if immutable_features:
            immutable_features = [immutable_feature.to_dict()
                                  for immutable_feature in immutable_features]

        if amount:
            amount = str(amount)

        if mana:
            mana = str(mana)

        return output_from_dict(self._call_method('buildNftOutput', {
            'nftId': nft_id,
            'unlockConditions': unlock_conditions,
            'amount': amount,
            'mana': mana,
            'nativeTokens': native_tokens,
            'features': features,
            'immutableFeatures': immutable_features
        }))

<<<<<<< HEAD
=======
    def build_and_post_block(self,
                             secret_manager: Optional[Union[LedgerNanoSecretManager, MnemonicSecretManager,
                                                      SeedSecretManager, StrongholdSecretManager]] = None,
                             account_index: Optional[int] = None,
                             coin_type: Optional[int] = None,
                             custom_remainder_address: Optional[str] = None,
                             data: Optional[HexStr] = None,
                             initial_address_index: Optional[int] = None,
                             input_range_start: Optional[int] = None,
                             input_range_end: Optional[int] = None,
                             inputs: Optional[List[Dict[str, Any]]] = None,
                             output: Optional[AddressAndAmount] = None,
                             outputs: Optional[List[Any]] = None,
                             tag: Optional[HexStr] = None) -> List[Union[HexStr, Block]]:
        """Build and post a block.

        **Arguments**
        account_index : The account index to issue the block with.
        coin_type : The type of base coin.
        custom_remainder_address : Address to send the remainder funds to.
        data : Hex encoded data.
        initial_address_index : Initial address index.
        input_range_start : Start of the input range.
        input_range_end : End of the input range.
        inputs : Inputs to use.
        output : Address and amount to send to.
        outputs : Outputs to use.
        tag : Hex encoded tag.

        Returns:
            The created block as dict.
        """

        options = dict(locals())

        del options['self']
        del options['secret_manager']

        options = {k: v for k, v in options.items() if v is not None}

        if 'output' in options:
            options['output'] = options.pop('output').as_dict()

        if 'outputs' in options:
            options['outputs'] = [v.as_dict() for v in options['outputs']]

        if 'coin_type' in options:
            options['coin_type'] = int(options.pop('coin_type'))

        is_start_set = 'input_range_start' in options
        is_end_set = 'input_range_end' in options
        if is_start_set or is_end_set:
            options['range'] = {}
            if is_start_set:
                options['range']['start'] = options.pop('start')
            if is_end_set:
                options['range']['end'] = options.pop('end')

        options = humps.camelize(options)

        result = self._call_method('buildAndPostBlock', {
            'secretManager': secret_manager,
            'options': options
        })
        result[1] = Block.from_dict(result[1])
        return result

>>>>>>> 4dfc5b54
    def get_node(self) -> Dict[str, Any]:
        """Get a node candidate from the healthy node pool.
        """
        return self._call_method('getNode')

    def get_network_info(self) -> NetworkInfo:
        """Gets the network related information such as network_id.
        """
        return NetworkInfo.from_dict(self._call_method('getNetworkInfo'))

    def get_network_id(self) -> int:
        """Gets the network id of the node we're connecting to.
        """
        return int(self._call_method('getNetworkId'))

    def get_bech32_hrp(self) -> str:
        """Returns the bech32_hrp.
        """
        return self._call_method('getBech32Hrp')

    def unhealthy_nodes(self) -> List[Dict[str, Any]]:
        """Returns the unhealthy nodes.
        """
        return self._call_method('unhealthyNodes')

<<<<<<< HEAD
    def sign_transaction(self, secret_manager: LedgerNanoSecretManager | MnemonicSecretManager | SeedSecretManager |
                         StrongholdSecretManager, prepared_transaction_data: PreparedTransactionData) -> TransactionPayload:
=======
    def prepare_transaction(self,
                            secret_manager: Optional[Union[LedgerNanoSecretManager, MnemonicSecretManager,
                                                     SeedSecretManager, StrongholdSecretManager]] = None,
                            options=None):
        """Prepare a transaction for signing.

        Args:
            secret_manager: One of the supported secret managers.
            options: the transaction options.
        """
        return from_dict(PreparedTransactionData, self._call_method('prepareTransaction', {
            'secretManager': secret_manager,
            'options': options
        }))

    def sign_transaction(self, secret_manager: Union[LedgerNanoSecretManager, MnemonicSecretManager,
                                                     SeedSecretManager, StrongholdSecretManager], prepared_transaction_data: PreparedTransactionData) -> TransactionPayload:
>>>>>>> 4dfc5b54
        """Sign a transaction.

        Args:
            secret_manager: One of the supported secret managers.
            prepared_transaction_data: a prepared transaction to sign.
        """
        return from_dict(TransactionPayload, self._call_method('signTransaction', {
            'secretManager': secret_manager,
            'preparedTransactionData': prepared_transaction_data
        }))

    def submit_payload(self, payload: Payload) -> List[Union[HexStr, Block]]:
        """Submit a payload in a block.

        Args:
            payload : The payload to submit.

        Returns:
            List of HexStr or Block.
        """
        result = self._call_method('postBlockPayload', {
            'payload': payload.to_dict()
        })
        result[1] = Block.from_dict(result[1])
        return result

    def listen_mqtt(self, topics: List[str], handler):
        """Listen to MQTT events.

        Args:
            topics: The topics to listen to.
            handler: A callback function for MQTT events.
        """
        listen_mqtt(self.handle, topics, handler)

    def clear_mqtt_listeners(self, topics: List[str]):
        """Removes all listeners for the provided MQTT topics.

        Args:
            topics: The topics to stop listening to.
        """
        return self._call_method('clearListeners', {
            'topics': topics
        })<|MERGE_RESOLUTION|>--- conflicted
+++ resolved
@@ -355,76 +355,6 @@
             'immutableFeatures': immutable_features
         }))
 
-<<<<<<< HEAD
-=======
-    def build_and_post_block(self,
-                             secret_manager: Optional[Union[LedgerNanoSecretManager, MnemonicSecretManager,
-                                                      SeedSecretManager, StrongholdSecretManager]] = None,
-                             account_index: Optional[int] = None,
-                             coin_type: Optional[int] = None,
-                             custom_remainder_address: Optional[str] = None,
-                             data: Optional[HexStr] = None,
-                             initial_address_index: Optional[int] = None,
-                             input_range_start: Optional[int] = None,
-                             input_range_end: Optional[int] = None,
-                             inputs: Optional[List[Dict[str, Any]]] = None,
-                             output: Optional[AddressAndAmount] = None,
-                             outputs: Optional[List[Any]] = None,
-                             tag: Optional[HexStr] = None) -> List[Union[HexStr, Block]]:
-        """Build and post a block.
-
-        **Arguments**
-        account_index : The account index to issue the block with.
-        coin_type : The type of base coin.
-        custom_remainder_address : Address to send the remainder funds to.
-        data : Hex encoded data.
-        initial_address_index : Initial address index.
-        input_range_start : Start of the input range.
-        input_range_end : End of the input range.
-        inputs : Inputs to use.
-        output : Address and amount to send to.
-        outputs : Outputs to use.
-        tag : Hex encoded tag.
-
-        Returns:
-            The created block as dict.
-        """
-
-        options = dict(locals())
-
-        del options['self']
-        del options['secret_manager']
-
-        options = {k: v for k, v in options.items() if v is not None}
-
-        if 'output' in options:
-            options['output'] = options.pop('output').as_dict()
-
-        if 'outputs' in options:
-            options['outputs'] = [v.as_dict() for v in options['outputs']]
-
-        if 'coin_type' in options:
-            options['coin_type'] = int(options.pop('coin_type'))
-
-        is_start_set = 'input_range_start' in options
-        is_end_set = 'input_range_end' in options
-        if is_start_set or is_end_set:
-            options['range'] = {}
-            if is_start_set:
-                options['range']['start'] = options.pop('start')
-            if is_end_set:
-                options['range']['end'] = options.pop('end')
-
-        options = humps.camelize(options)
-
-        result = self._call_method('buildAndPostBlock', {
-            'secretManager': secret_manager,
-            'options': options
-        })
-        result[1] = Block.from_dict(result[1])
-        return result
-
->>>>>>> 4dfc5b54
     def get_node(self) -> Dict[str, Any]:
         """Get a node candidate from the healthy node pool.
         """
@@ -450,28 +380,8 @@
         """
         return self._call_method('unhealthyNodes')
 
-<<<<<<< HEAD
-    def sign_transaction(self, secret_manager: LedgerNanoSecretManager | MnemonicSecretManager | SeedSecretManager |
-                         StrongholdSecretManager, prepared_transaction_data: PreparedTransactionData) -> TransactionPayload:
-=======
-    def prepare_transaction(self,
-                            secret_manager: Optional[Union[LedgerNanoSecretManager, MnemonicSecretManager,
-                                                     SeedSecretManager, StrongholdSecretManager]] = None,
-                            options=None):
-        """Prepare a transaction for signing.
-
-        Args:
-            secret_manager: One of the supported secret managers.
-            options: the transaction options.
-        """
-        return from_dict(PreparedTransactionData, self._call_method('prepareTransaction', {
-            'secretManager': secret_manager,
-            'options': options
-        }))
-
     def sign_transaction(self, secret_manager: Union[LedgerNanoSecretManager, MnemonicSecretManager,
                                                      SeedSecretManager, StrongholdSecretManager], prepared_transaction_data: PreparedTransactionData) -> TransactionPayload:
->>>>>>> 4dfc5b54
         """Sign a transaction.
 
         Args:
