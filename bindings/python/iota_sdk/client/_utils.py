# Copyright 2023 IOTA Stiftung
# SPDX-License-Identifier: Apache-2.0

from typing import Optional
from abc import ABCMeta, abstractmethod

from iota_sdk.types.common import HexStr
from iota_sdk.types.output import Output


class ClientUtils(metaclass=ABCMeta):
    """Client utility functions.
    """

    @abstractmethod
    def _call_method(self, name, data=None):
<<<<<<< HEAD
        return {}

    def hex_to_bech32(self, hex_str: HexStr, bech32_hrp: str) -> str:
=======
        """
        Sends a message to the Rust library and returns the response.
        It is abstract here as its implementation is located in `client.py`, which is a composite class.

        Arguments:

        * `name`: The `name` parameter is a string that represents the name of the method to be called.
        It is used to identify the specific method to be executed in the Rust library.
        * `data`: The `data` parameter is an optional parameter that represents additional data to be
        sent along with the method call. It is a dictionary that contains key-value pairs of data. If
        the `data` parameter is provided, it will be included in the `message` dictionary as the 'data'
        key.

        Returns:

        The method returns either the payload from the JSON response or the entire response if there is
        no payload.
        """

    # pylint: disable=redefined-builtin
    def hex_to_bech32(self, hex: HexStr, bech32_hrp: str) -> str:
>>>>>>> 24f1057a
        """Transforms a hex encoded address to a bech32 encoded address.
        """
        return self._call_method('hexToBech32', {
            'hex': hex_str,
            'bech32Hrp': bech32_hrp
        })

    def account_id_to_bech32(self, account_id: HexStr, bech32_hrp: str) -> str:
        """Transforms an account id to a bech32 encoded address.
        """
        return self._call_method('accountIdToBech32', {
            'accountId': account_id,
            'bech32Hrp': bech32_hrp
        })

    def nft_id_to_bech32(self, nft_id: HexStr, bech32_hrp: str) -> str:
        """Transforms an nft id to a bech32 encoded address.
        """
        return self._call_method('nftIdToBech32', {
            'nftId': nft_id,
            'bech32Hrp': bech32_hrp
        })

    # pylint: disable=redefined-builtin
    def hex_public_key_to_bech32_address(
            self, hex_str: HexStr, bech32_hrp: Optional[str] = None) -> str:
        """Transforms a hex encoded public key to a bech32 encoded address.
        """
        return self._call_method('hexPublicKeyToBech32Address', {
            'hex': hex_str,
            'bech32Hrp': bech32_hrp
        })

    def computer_minimum_output_amount(self, output: Output) -> int:
        """Minimum required output amount.
        """
        return int(self._call_method(
            'computeMinimumOutputAmount', {
                'output': output.to_dict()
            }
        ))

    def request_funds_from_faucet(self, url: str, address: str) -> str:
        """Requests funds from the faucet, for example `https://faucet.testnet.shimmer.network/api/enqueue` or `http://localhost:8091/api/enqueue`.
        """
        return self._call_method(
            'requestFundsFromFaucet', {
                'url': url,
                'address': address,
            }
        )<|MERGE_RESOLUTION|>--- conflicted
+++ resolved
@@ -14,11 +14,6 @@
 
     @abstractmethod
     def _call_method(self, name, data=None):
-<<<<<<< HEAD
-        return {}
-
-    def hex_to_bech32(self, hex_str: HexStr, bech32_hrp: str) -> str:
-=======
         """
         Sends a message to the Rust library and returns the response.
         It is abstract here as its implementation is located in `client.py`, which is a composite class.
@@ -40,7 +35,6 @@
 
     # pylint: disable=redefined-builtin
     def hex_to_bech32(self, hex: HexStr, bech32_hrp: str) -> str:
->>>>>>> 24f1057a
         """Transforms a hex encoded address to a bech32 encoded address.
         """
         return self._call_method('hexToBech32', {
