--- conflicted
+++ resolved
@@ -34,20 +34,11 @@
 
 for i, output_data in enumerate(outputs):
     print(f'OUTPUT #{i}')
-<<<<<<< HEAD
     print(
-        '- address: {}\n- amount: {}\n- native tokens: {}'.format(
-            Utils.hex_to_bech32(output_data.address.pub_key_hash, 'rms'),
-            output_data.output.amount,
-            [feature for feature in output_data.output.features if feature.type
-                == FeatureType.NativeToken]
-        )
-    )
-=======
-    print(f'- address: #{Utils.hex_to_bech32(output_data.address.pubKeyHash, "rms")}')
+        f'- address: #{Utils.hex_to_bech32(output_data.address.pub_key_hash, "rms")}')
     print(f'- amount: #{output_data.output.amount}')
-    print(f'- native tokens: #{output_data.output.nativeTokens}')
->>>>>>> 24f1057a
+    print(f'- native tokens: #{}', [feature for feature in output_data.output.features if feature.type
+                                    == FeatureType.NativeToken])
 
 print('Sending consolidation transaction...')
 
@@ -74,17 +65,8 @@
 print('Outputs AFTER consolidation:')
 for i, output_data in enumerate(outputs):
     print(f'OUTPUT #{i}')
-<<<<<<< HEAD
     print(
-        '- address: {}\n- amount: {}\n- native tokens: {}'.format(
-            Utils.hex_to_bech32(output_data.address.pub_key_hash, 'rms'),
-            output_data.output.amount,
-            [feature for feature in output_data.output.features if feature.type
-                == FeatureType.NativeToken]
-        )
-    )
-=======
-    print(f'- address: #{Utils.hex_to_bech32(output_data.address.pubKeyHash, "rms")}')
+        f'- address: #{Utils.hex_to_bech32(output_data.address.pub_key_hash, "rms")}')
     print(f'- amount: #{output_data.output.amount}')
-    print(f'- native tokens: #{output_data.output.nativeTokens}')
->>>>>>> 24f1057a
+    print(f'- native tokens: #{}', [feature for feature in output_data.output.features if feature.type
+                                    == FeatureType.NativeToken])