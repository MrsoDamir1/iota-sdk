--- conflicted
+++ resolved
@@ -19,21 +19,19 @@
 
 ### Security -->
 
-<<<<<<< HEAD
 
 ## 1.1.0 - 2023-MM-DD
 
 ### Added
 
 - `ConflictReason` display implementation with an explanation of the conflict;
-=======
+
 ## 1.0.1 - 2023-08-23
 
 ### Fixed
 
 - Ledger Nano events properly created when preparing transactions;
 - `Account::prepare_output()` when `ReturnStrategy.Gift` is used;
->>>>>>> 5cfc4aa4
 
 ## 1.0.0 - 2023-07-24
 
