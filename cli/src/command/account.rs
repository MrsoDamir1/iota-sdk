// Copyright 2020-2022 IOTA Stiftung
// SPDX-License-Identifier: Apache-2.0

use std::str::FromStr;

use clap::{CommandFactory, Parser, Subcommand};
use iota_sdk::{
    client::request_funds_from_faucet,
    types::{
        api::plugins::participation::types::ParticipationEventId,
        block::{
            address::Bech32Address,
            output::{
                unlock_condition::AddressUnlockCondition, AliasId, BasicOutputBuilder, FoundryId, NativeToken,
                NativeTokensBuilder, NftId, Output, OutputId, TokenId,
            },
            payload::transaction::TransactionId,
            ConvertTo,
        },
    },
    wallet::{
        account::{
            types::{AccountAddress, AccountIdentifier},
            Account, ConsolidationParams, OutputsToClaim, TransactionOptions,
        },
        CreateNativeTokenParams, MintNftParams, SendNativeTokensParams, SendNftParams, SendParams,
    },
    U256,
};

use crate::{error::Error, helper::to_utc_date_time, println_log_info};

#[derive(Debug, Parser)]
#[command(author, version, about, long_about = None, propagate_version = true)]
pub struct AccountCli {
    #[command(subcommand)]
    pub command: AccountCommand,
}

impl AccountCli {
    pub fn print_help() -> Result<(), Error> {
        Self::command().bin_name("Account:").print_help()?;
        Ok(())
    }
}

#[derive(Debug, Subcommand)]
#[allow(clippy::large_enum_variant)]
pub enum AccountCommand {
    /// List the account addresses.
    Addresses,
    /// Print the account balance.
    Balance {
        /// Addresses to compute the balance for.
        addresses: Option<Vec<Bech32Address>>,
    },
    /// Burn an amount of native token.
    BurnNativeToken {
        /// Token ID to be burnt, e.g. 0x087d205988b733d97fb145ae340e27a8b19554d1ceee64574d7e5ff66c45f69e7a0100000000.
        token_id: String,
        /// Amount to be burnt, e.g. 100.
        amount: String,
    },
    /// Burn an NFT.
    BurnNft {
        /// NFT ID to be burnt, e.g. 0xecadf10e6545aa82da4df2dfd2a496b457c8850d2cab49b7464cb273d3dffb07.
        nft_id: String,
    },
    /// Claim outputs with storage deposit return, expiration or timelock unlock conditions.
    Claim {
        /// Output ID to be claimed.
        output_id: Option<String>,
    },
    /// Print details about claimable outputs - if there are any.
    ClaimableOutputs,
    /// Consolidate all basic outputs into one address.
    Consolidate,
    /// Create a new alias output.
    CreateAliasOutput,
    /// Create a native token.
    CreateNativeToken {
        /// Circulating supply of the native token to be minted, e.g. 100.
        circulating_supply: String,
        /// Maximum supply of the native token to be minted, e.g. 500.
        maximum_supply: String,
        /// Metadata to attach to the associated foundry, e.g. --foundry-metadata-hex 0xdeadbeef.
        #[arg(long, group = "foundry_metadata")]
        foundry_metadata_hex: Option<String>,
        /// Metadata to attach to the associated foundry, e.g. --foundry-metadata-file ./foundry-metadata.json.
        #[arg(long, group = "foundry_metadata")]
        foundry_metadata_file: Option<String>,
    },
    /// Destroy an alias.
    DestroyAlias {
        /// Alias ID to be destroyed, e.g. 0xed5a90106ae5d402ebaecb9ba36f32658872df789f7a29b9f6d695b912ec6a1e.
        alias_id: String,
    },
    /// Destroy a foundry.
    DestroyFoundry {
        /// Foundry ID to be destroyed, e.g.
        /// 0x08cb54928954c3eb7ece1bf1cc0c68eb179dc1c4634ae5d23df1c70643d0911c3d0200000000.
        foundry_id: String,
    },
    /// Exit the CLI wallet.
    Exit,
    /// Request funds from the faucet.
    Faucet {
        /// Address the faucet sends the funds to, defaults to the latest address.
        address: Option<Bech32Address>,
        /// URL of the faucet, default to <https://faucet.testnet.shimmer.network/api/enqueue>.
        url: Option<String>,
    },
    /// Mint additional native tokens.
    MintNativeToken {
        /// Token ID to be minted, e.g. 0x087d205988b733d97fb145ae340e27a8b19554d1ceee64574d7e5ff66c45f69e7a0100000000.
        token_id: String,
        /// Amount to be minted, e.g. 100.
        amount: String,
    },
    /// Mint an NFT.
    /// IOTA NFT Standard - TIP27: <https://github.com/iotaledger/tips/blob/main/tips/TIP-0027/tip-0027.md>.
    MintNft {
        /// Address to send the NFT to, e.g. rms1qztwng6cty8cfm42nzvq099ev7udhrnk0rw8jt8vttf9kpqnxhpsx869vr3.
        address: Option<Bech32Address>,
        #[arg(long, group = "immutable_metadata")]
        /// Immutable metadata to attach to the NFT, e.g. --immutable-metadata-hex 0xdeadbeef.
        immutable_metadata_hex: Option<String>,
        /// Immutable metadata to attach to the NFT, e.g. --immutable-metadata-file ./nft-immutable-metadata.json.
        #[arg(long, group = "immutable_metadata")]
        immutable_metadata_file: Option<String>,
        /// Metadata to attach to the NFT, e.g. --metadata-hex 0xdeadbeef.
        #[arg(long, group = "metadata")]
        metadata_hex: Option<String>,
        /// Metadata to attach to the NFT, e.g. --metadata-file ./nft-metadata.json.
        #[arg(long, group = "metadata")]
        metadata_file: Option<String>,
        #[arg(long)]
        /// Tag feature to attach to the NFT, e.g. 0xdeadbeef.
        tag: Option<String>,
        /// Sender feature to attach to the NFT, e.g. rms1qztwng6cty8cfm42nzvq099ev7udhrnk0rw8jt8vttf9kpqnxhpsx869vr3.
        #[arg(long)]
        sender: Option<Bech32Address>,
        /// Issuer feature to attach to the NFT, e.g. rms1qztwng6cty8cfm42nzvq099ev7udhrnk0rw8jt8vttf9kpqnxhpsx869vr3.
        #[arg(long)]
        issuer: Option<Bech32Address>,
    },
    /// Melt an amount of native token.
    MeltNativeToken {
        /// Token ID to be melted, e.g. 0x087d205988b733d97fb145ae340e27a8b19554d1ceee64574d7e5ff66c45f69e7a0100000000.
        token_id: String,
        /// Amount to be melted, e.g. 100.
        amount: String,
    },
    /// Generate a new address.
    NewAddress,
    /// Get information about currently set node.
    NodeInfo,
    /// Display an output.
    Output {
        /// Output ID to be displayed.
        output_id: String,
    },
    /// List all outputs.
    Outputs,
    /// Send an amount.
    Send {
        /// Address to send funds to, e.g. rms1qztwng6cty8cfm42nzvq099ev7udhrnk0rw8jt8vttf9kpqnxhpsx869vr3.
        address: Bech32Address,
        /// Amount to send, e.g. 1000000.
        amount: u64,
        /// Bech32 encoded return address, to which the storage deposit will be returned if one is necessary
        /// given the provided amount. If a storage deposit is needed and a return address is not provided, it will
        /// default to the first address of the account.
        #[arg(long)]
        return_address: Option<Bech32Address>,
        /// Expiration in seconds, after which the output will be available for the sender again, if not spent by the
        /// receiver already. The expiration will only be used if one is necessary given the provided amount. If an
        /// expiration is needed but not provided, it will default to one day.
        #[arg(long)]
        expiration: Option<humantime::Duration>,
        /// Whether to send micro amounts. This will automatically add Storage Deposit Return and Expiration unlock
        /// conditions if necessary. This flag is implied by the existence of a return address or expiration.
        #[arg(long, default_value_t = false)]
        allow_micro_amount: bool,
    },
    /// Send native tokens.
    /// This will create an output with an expiration and storage deposit return unlock condition.
    SendNativeToken {
        /// Address to send the native tokens to, e.g. rms1qztwng6cty8cfm42nzvq099ev7udhrnk0rw8jt8vttf9kpqnxhpsx869vr3.
        address: Bech32Address,
        /// Token ID to be sent, e.g. 0x087d205988b733d97fb145ae340e27a8b19554d1ceee64574d7e5ff66c45f69e7a0100000000.
        token_id: String,
        /// Amount to send, e.g. 1000000.
        amount: String,
        /// Whether to gift the storage deposit for the output or not, e.g. `true`.
        #[arg(value_parser = clap::builder::BoolishValueParser::new())]
        gift_storage_deposit: Option<bool>,
    },
    /// Send an NFT.
    SendNft {
        /// Address to send the NFT to, e.g. rms1qztwng6cty8cfm42nzvq099ev7udhrnk0rw8jt8vttf9kpqnxhpsx869vr3.
        address: Bech32Address,
        /// NFT ID to be sent, e.g. 0xecadf10e6545aa82da4df2dfd2a496b457c8850d2cab49b7464cb273d3dffb07.
        nft_id: String,
    },
    /// Switch to a different account.
    Switch {
        /// The identifier (alias or index) of the account you want to switch to.
        account_id: AccountIdentifier,
    },
    /// Synchronize the account.
    Sync,
    /// Show the details of a transaction.
    #[clap(visible_alias = "tx")]
    Transaction {
        /// Selector for transaction.
        /// Either by ID (e.g. 0x84fe6b1796bddc022c9bc40206f0a692f4536b02aa8c13140264e2e01a3b7e4b) or index.
        selector: TransactionSelector,
    },
    /// List the account transactions.
    #[clap(visible_alias = "txs")]
    Transactions {
        /// List account transactions with all details.
        #[arg(long, default_value_t = false)]
        show_details: bool,
    },
    /// List the account unspent outputs.
    UnspentOutputs,
    /// Cast votes for an event.
    Vote {
        /// Event ID for which to cast votes, e.g. 0xdc049a721dc65ec342f836c876ec15631ed915cd55213cee39e8d1c821c751f2.
        event_id: ParticipationEventId,
        /// Answers to the event questions.
        answers: Vec<u8>,
    },
    /// Stop participating to an event.
    StopParticipating {
        /// Event ID for which to stop participation, e.g.
        /// 0xdc049a721dc65ec342f836c876ec15631ed915cd55213cee39e8d1c821c751f2.
        event_id: ParticipationEventId,
    },
    /// Get the participation overview of the account.
    ParticipationOverview {
        /// Event IDs for which to get the participation overview, e.g.
        /// 0xdc049a721dc65ec342f836c876ec15631ed915cd55213cee39e8d1c821c751f2...
        #[arg(short, long, num_args = 1.., value_delimiter = ' ')]
        event_ids: Vec<ParticipationEventId>,
    },
    /// Get the voting power of the account.
    VotingPower,
    /// Increase the voting power of the account.
    IncreaseVotingPower {
        /// Amount to increase the voting power by, e.g. 100.
        amount: u64,
    },
    /// Decrease the voting power of the account.
    DecreaseVotingPower {
        /// Amount to decrease the voting power by, e.g. 100.
        amount: u64,
    },
    /// Get the voting output of the account.
    VotingOutput,
}

/// Select by transaction ID or list index
#[derive(Debug, Copy, Clone)]
pub enum TransactionSelector {
    Id(TransactionId),
    Index(usize),
}

impl FromStr for TransactionSelector {
    type Err = Error;

    fn from_str(s: &str) -> Result<Self, Self::Err> {
        Ok(if let Ok(index) = s.parse() {
            Self::Index(index)
        } else {
            Self::Id(s.parse()?)
        })
    }
}

/// `addresses` command
pub async fn addresses_command(account: &Account) -> Result<(), Error> {
    let addresses = account.addresses().await?;

    if addresses.is_empty() {
        println_log_info!("No addresses found");
    } else {
        for address in addresses {
            print_address(account, &address).await?;
        }
    }

    Ok(())
}

// `balance` command
pub async fn balance_command(account: &Account, addresses: Option<Vec<Bech32Address>>) -> Result<(), Error> {
    let balance = if let Some(addresses) = addresses {
        account.addresses_balance(addresses).await?
    } else {
        account.balance().await?
    };
    println_log_info!("{balance:#?}");

    Ok(())
}

// `burn-native-token` command
pub async fn burn_native_token_command(account: &Account, token_id: String, amount: String) -> Result<(), Error> {
    println_log_info!("Burning native token {token_id} {amount}.");

    let transaction = account
        .burn(
            NativeToken::new(
                TokenId::from_str(&token_id)?,
                U256::from_dec_str(&amount).map_err(|e| Error::Miscellaneous(e.to_string()))?,
            )?,
            None,
        )
        .await?;

    println_log_info!(
        "Burning transaction sent:\n{:?}\n{:?}",
        transaction.transaction_id,
        transaction.block_id
    );

    Ok(())
}

// `burn-nft` command
pub async fn burn_nft_command(account: &Account, nft_id: String) -> Result<(), Error> {
    println_log_info!("Burning nft {nft_id}.");

    let transaction = account.burn(NftId::from_str(&nft_id)?, None).await?;

    println_log_info!(
        "Burning transaction sent:\n{:?}\n{:?}",
        transaction.transaction_id,
        transaction.block_id
    );

    Ok(())
}

// `claim` command
pub async fn claim_command(account: &Account, output_id: Option<String>) -> Result<(), Error> {
    if let Some(output_id) = output_id {
        println_log_info!("Claiming output {output_id}");

        let transaction = account.claim_outputs([OutputId::from_str(&output_id)?]).await?;

        println_log_info!(
            "Claiming transaction sent:\n{:?}\n{:?}",
            transaction.transaction_id,
            transaction.block_id
        );
    } else {
        println_log_info!("Claiming outputs.");

        let output_ids = account.claimable_outputs(OutputsToClaim::All).await?;

        if output_ids.is_empty() {
            println_log_info!("No outputs available to claim.");
        }

        // Doing chunks of only 60, because we might need to create the double amount of outputs, because of potential
        // storage deposit return unlock conditions and also consider the remainder output.
        for output_ids_chunk in output_ids.chunks(60) {
            let transaction = account.claim_outputs(output_ids_chunk.to_vec()).await?;
            println_log_info!(
                "Claiming transaction sent:\n{:?}\n{:?}",
                transaction.transaction_id,
                transaction.block_id
            );
        }
    };

    Ok(())
}

/// `claimable-outputs` command
pub async fn claimable_outputs_command(account: &Account) -> Result<(), Error> {
    let balance = account.balance().await?;
    for output_id in balance
        .potentially_locked_outputs()
        .iter()
        .filter_map(|(output_id, unlockable)| unlockable.then_some(output_id))
    {
        // Unwrap: for the iterated `OutputId`s this call will always return `Some(...)`.
        let output_data = account.get_output(output_id).await.unwrap();
        let output = output_data.output;
        let kind = match output {
            Output::Nft(_) => "Nft",
            Output::Basic(_) => "Basic",
            _ => unreachable!(),
        };
        println_log_info!("{output_id:?} ({kind})");

        if let Some(native_tokens) = output.native_tokens() {
            if !native_tokens.is_empty() {
                println_log_info!("  - native token amount:");
                native_tokens.iter().for_each(|token| {
                    println_log_info!("    + {} {}", token.amount(), token.token_id());
                });
            }
        }

        if let Some(unlock_conditions) = output.unlock_conditions() {
            let deposit_return = unlock_conditions
                .storage_deposit_return()
                .map(|deposit_return| deposit_return.amount())
                .unwrap_or(0);
            let amount = output.amount() - deposit_return;
            println_log_info!("  - base coin amount: {}", amount);

            if let Some(expiration) = unlock_conditions.expiration() {
                let current_time = iota_sdk::utils::unix_timestamp_now().as_secs() as u32;
                let time_left = expiration.timestamp() - current_time;
                println_log_info!("  - expires in: {} seconds", time_left);
            }
        }
    }

    Ok(())
}

// `consolidate` command
pub async fn consolidate_command(account: &Account) -> Result<(), Error> {
    println_log_info!("Consolidating outputs.");

    let transaction = account
        .consolidate_outputs(ConsolidationParams::new().with_force(true))
        .await?;

    println_log_info!(
        "Consolidation transaction sent:\n{:?}\n{:?}",
        transaction.transaction_id,
        transaction.block_id
    );

    Ok(())
}

// `create-alias-output` command
pub async fn create_alias_outputs_command(account: &Account) -> Result<(), Error> {
    println_log_info!("Creating alias output.");

    let transaction = account.create_alias_output(None, None).await?;

    println_log_info!(
        "Alias output creation transaction sent:\n{:?}\n{:?}",
        transaction.transaction_id,
        transaction.block_id
    );

    Ok(())
}

// `create-native-token` command
pub async fn create_native_token_command(
    account: &Account,
    circulating_supply: String,
    maximum_supply: String,
    foundry_metadata: Option<Vec<u8>>,
) -> Result<(), Error> {
    // If no alias output exists, create one first
    if account.balance().await?.aliases().is_empty() {
        let transaction = account.create_alias_output(None, None).await?;
        println_log_info!(
            "Alias output minting transaction sent:\n{:?}\n{:?}",
            transaction.transaction_id,
            transaction.block_id
        );
        account
            .retry_transaction_until_included(&transaction.transaction_id, None, None)
            .await?;
        // Sync account after the transaction got confirmed, so the alias output is available
        account.sync(None).await?;
    }

    let params = CreateNativeTokenParams {
        alias_id: None,
        circulating_supply: U256::from_dec_str(&circulating_supply).map_err(|e| Error::Miscellaneous(e.to_string()))?,
        maximum_supply: U256::from_dec_str(&maximum_supply).map_err(|e| Error::Miscellaneous(e.to_string()))?,
        foundry_metadata,
    };

    let create_transaction = account.create_native_token(params, None).await?;

    println_log_info!(
        "Transaction to create native token sent:\n{:?}\n{:?}",
        create_transaction.transaction.transaction_id,
        create_transaction.transaction.block_id
    );

    Ok(())
}

// `destroy-alias` command
pub async fn destroy_alias_command(account: &Account, alias_id: String) -> Result<(), Error> {
    println_log_info!("Destroying alias {alias_id}.");

    let transaction = account.burn(AliasId::from_str(&alias_id)?, None).await?;

    println_log_info!(
        "Destroying alias transaction sent:\n{:?}\n{:?}",
        transaction.transaction_id,
        transaction.block_id
    );

    Ok(())
}

// `destroy-foundry` command
pub async fn destroy_foundry_command(account: &Account, foundry_id: String) -> Result<(), Error> {
    println_log_info!("Destroying foundry {foundry_id}.");

    let transaction = account.burn(FoundryId::from_str(&foundry_id)?, None).await?;

    println_log_info!(
        "Destroying foundry transaction sent:\n{:?}\n{:?}",
        transaction.transaction_id,
        transaction.block_id
    );

    Ok(())
}

// `faucet` command
pub async fn faucet_command(
    account: &Account,
    address: Option<Bech32Address>,
    url: Option<String>,
) -> Result<(), Error> {
    let address = if let Some(address) = address {
        address
    } else {
        match account.addresses().await?.last() {
            Some(address) => *address.address(),
            None => return Err(Error::NoAddressForFaucet),
        }
    };
    let faucet_url = url
        .as_deref()
        .unwrap_or("https://faucet.testnet.shimmer.network/api/enqueue");

    println_log_info!("{}", request_funds_from_faucet(faucet_url, &address).await?);

    Ok(())
}

// `melt-native-token` command
pub async fn melt_native_token_command(account: &Account, token_id: String, amount: String) -> Result<(), Error> {
    let transaction = account
        .melt_native_token(
            TokenId::from_str(&token_id)?,
            U256::from_dec_str(&amount).map_err(|e| Error::Miscellaneous(e.to_string()))?,
            None,
        )
        .await?;

    println_log_info!(
        "Native token melting transaction sent:\n{:?}\n{:?}",
        transaction.transaction_id,
        transaction.block_id
    );

    Ok(())
}

// `mint-native-token` command
pub async fn mint_native_token(account: &Account, token_id: String, amount: String) -> Result<(), Error> {
    let mint_transaction = account
        .mint_native_token(
            TokenId::from_str(&token_id)?,
            U256::from_dec_str(&amount).map_err(|e| Error::Miscellaneous(e.to_string()))?,
            None,
        )
        .await?;

    println_log_info!(
        "Transaction minting additional native tokens sent:\n{:?}\n{:?}",
        mint_transaction.transaction_id,
        mint_transaction.block_id
    );

    Ok(())
}

// `mint-nft` command
pub async fn mint_nft_command(
    account: &Account,
    address: Option<Bech32Address>,
    immutable_metadata: Option<Vec<u8>>,
    metadata: Option<Vec<u8>>,
    tag: Option<String>,
    sender: Option<Bech32Address>,
    issuer: Option<Bech32Address>,
) -> Result<(), Error> {
    let tag = if let Some(hex) = tag {
        Some(prefix_hex::decode(hex).map_err(|e| Error::Miscellaneous(e.to_string()))?)
    } else {
        None
    };

    let nft_options = MintNftParams::new()
        .with_address(address)
        .with_immutable_metadata(immutable_metadata)
        .with_metadata(metadata)
        .with_tag(tag)
        .with_sender(sender)
        .with_issuer(issuer);
    let transaction = account.mint_nfts([nft_options], None).await?;

    println_log_info!(
        "NFT minting transaction sent:\n{:?}\n{:?}",
        transaction.transaction_id,
        transaction.block_id
    );

    Ok(())
}

// `new-address` command
pub async fn new_address_command(account: &Account) -> Result<(), Error> {
    let address = account.generate_ed25519_addresses(1, None).await?;

    print_address(account, &address[0]).await?;

    Ok(())
}

// `node-info` command
pub async fn node_info_command(account: &Account) -> Result<(), Error> {
    let node_info = account.client().get_info().await?;

    println_log_info!("Current node info: {}", serde_json::to_string_pretty(&node_info)?);

    Ok(())
}

/// `output` command
pub async fn output_command(account: &Account, output_id: String) -> Result<(), Error> {
    let output = account.get_output(&OutputId::from_str(&output_id)?).await;

    if let Some(output) = output {
        println_log_info!("{output:#?}");
    } else {
        println_log_info!("Output not found");
    }

    Ok(())
}

/// `outputs` command
pub async fn outputs_command(account: &Account) -> Result<(), Error> {
    let outputs = account.outputs(None).await?;

    if outputs.is_empty() {
        println_log_info!("No outputs found");
    } else {
        println_log_info!("Outputs:");
        for (i, output_data) in outputs.into_iter().enumerate() {
            println_log_info!("{}\t{}\t{}", i, &output_data.output_id, output_data.output.kind_str());
        }
    }
    Ok(())
}

// `send` command
pub async fn send_command(
    account: &Account,
    address: impl ConvertTo<Bech32Address>,
    amount: u64,
    return_address: Option<impl ConvertTo<Bech32Address>>,
    expiration: Option<u32>,
    allow_micro_amount: bool,
) -> Result<(), Error> {
    let params = [SendParams::new(amount, address)?
        .with_return_address(return_address.map(ConvertTo::convert).transpose()?)
        .with_expiration(expiration)];
    let transaction = account
        .send_with_params(
            params,
            TransactionOptions {
                allow_micro_amount,
                ..Default::default()
            },
        )
        .await?;

    println_log_info!(
        "Transaction sent:\n{:?}\n{:?}",
        transaction.transaction_id,
        transaction.block_id
    );

    Ok(())
}

// `send-native-token` command
pub async fn send_native_token_command(
    account: &Account,
    address: impl ConvertTo<Bech32Address>,
    token_id: String,
    amount: String,
    gift_storage_deposit: Option<bool>,
) -> Result<(), Error> {
    let address = address.convert()?;
    let transaction = if gift_storage_deposit.unwrap_or(false) {
        // Send native tokens together with the required storage deposit
        let rent_structure = account.client().get_rent_structure().await?;
        let token_supply = account.client().get_token_supply().await?;

        account.client().bech32_hrp_matches(address.hrp()).await?;

        let outputs = [BasicOutputBuilder::new_with_minimum_storage_deposit(rent_structure)
            .add_unlock_condition(AddressUnlockCondition::new(address))
            .with_native_tokens([NativeToken::new(
                TokenId::from_str(&token_id)?,
                U256::from_dec_str(&amount).map_err(|e| Error::Miscellaneous(e.to_string()))?,
            )?])
            .finish_output(token_supply)?];

        account.send_outputs(outputs, None).await?
    } else {
        // Send native tokens with storage deposit return and expiration
        let outputs = [SendNativeTokensParams::new(
            address,
            [(
                TokenId::from_str(&token_id)?,
                U256::from_dec_str(&amount).map_err(|e| Error::Miscellaneous(e.to_string()))?,
            )],
        )?];
        account.send_native_tokens(outputs, None).await?
    };

    println_log_info!(
        "Native token transaction sent:\n{:?}\n{:?}",
        transaction.transaction_id,
        transaction.block_id
    );

    Ok(())
}

// `send-nft` command
pub async fn send_nft_command(
    account: &Account,
    address: impl ConvertTo<Bech32Address>,
    nft_id: String,
) -> Result<(), Error> {
    let outputs = [SendNftParams::new(address.convert()?, &nft_id)?];
    let transaction = account.send_nft(outputs, None).await?;

    println_log_info!(
        "Nft transaction sent:\n{:?}\n{:?}",
        transaction.transaction_id,
        transaction.block_id
    );

    Ok(())
}

// `sync` command
pub async fn sync_command(account: &Account) -> Result<(), Error> {
    let balance = account.sync(None).await?;
    println_log_info!("Synced.");
    println_log_info!("{balance:#?}");

    Ok(())
}

/// `transaction` command
pub async fn transaction_command(account: &Account, selector: TransactionSelector) -> Result<(), Error> {
    let mut transactions = account.transactions().await;
    let transaction = match selector {
        TransactionSelector::Id(id) => transactions.into_iter().find(|tx| tx.transaction_id == id),
        TransactionSelector::Index(index) => {
            transactions.sort_by(|a, b| a.timestamp.cmp(&b.timestamp));
            transactions.into_iter().nth(index)
        }
    };

    if let Some(tx) = transaction {
        println_log_info!("{:#?}", tx);
    } else {
        println_log_info!("No transaction found");
    }

    Ok(())
}

/// `transactions` command
pub async fn transactions_command(account: &Account, show_details: bool) -> Result<(), Error> {
    let mut transactions = account.transactions().await;
    transactions.sort_by(|a, b| a.timestamp.cmp(&b.timestamp));

    if transactions.is_empty() {
        println_log_info!("No transactions found");
    } else {
        for (i, tx) in transactions.into_iter().rev().enumerate() {
            if show_details {
                println_log_info!("{:#?}", tx);
            } else {
                let transaction_time = to_utc_date_time(tx.timestamp)?;
                let formatted_time = transaction_time.format("%Y-%m-%d %H:%M:%S").to_string();

                println_log_info!("{:<5}{}\t{}", i, tx.transaction_id, formatted_time);
            }
        }
    }

    Ok(())
}

/// `unspent-outputs` command
pub async fn unspent_outputs_command(account: &Account) -> Result<(), Error> {
    let outputs = account.unspent_outputs(None).await?;

    if outputs.is_empty() {
        println_log_info!("No outputs found");
    } else {
        println_log_info!("Unspent outputs:");
        for (i, output_data) in outputs.into_iter().enumerate() {
            println_log_info!("{}\t{}\t{}", i, &output_data.output_id, output_data.output.kind_str());
        }
    }

    Ok(())
}

pub async fn vote_command(account: &Account, event_id: ParticipationEventId, answers: Vec<u8>) -> Result<(), Error> {
    let transaction = account.vote(Some(event_id), Some(answers)).await?;

    println_log_info!(
        "Voting transaction sent:\n{:?}\n{:?}",
        transaction.transaction_id,
        transaction.block_id
    );

    Ok(())
}

pub async fn stop_participating_command(account: &Account, event_id: ParticipationEventId) -> Result<(), Error> {
    let transaction = account.stop_participating(event_id).await?;

    println_log_info!(
        "Stop participating transaction sent:\n{:?}\n{:?}",
        transaction.transaction_id,
        transaction.block_id
    );

    Ok(())
}

pub async fn participation_overview_command(
    account: &Account,
    event_ids: Option<Vec<ParticipationEventId>>,
) -> Result<(), Error> {
    let participation_overview = account.get_participation_overview(event_ids).await?;

    println_log_info!("Participation overview: {participation_overview:?}");

    Ok(())
}

pub async fn voting_power_command(account: &Account) -> Result<(), Error> {
    let voting_power = account.get_voting_power().await?;

    println_log_info!("Voting power: {voting_power}");

    Ok(())
}

pub async fn increase_voting_power_command(account: &Account, amount: u64) -> Result<(), Error> {
    let transaction = account.increase_voting_power(amount).await?;

    println_log_info!(
        "Increase voting power transaction sent:\n{:?}\n{:?}",
        transaction.transaction_id,
        transaction.block_id
    );

    Ok(())
}

pub async fn decrease_voting_power_command(account: &Account, amount: u64) -> Result<(), Error> {
    let transaction = account.decrease_voting_power(amount).await?;

    println_log_info!(
        "Decrease voting power transaction sent:\n{:?}\n{:?}",
        transaction.transaction_id,
        transaction.block_id
    );

    Ok(())
}

pub async fn voting_output_command(account: &Account) -> Result<(), Error> {
    let output = account.get_voting_output().await?;

    println_log_info!("Voting output: {output:?}");

    Ok(())
}

async fn print_address(account: &Account, address: &AccountAddress) -> Result<(), Error> {
    let mut log = format!(
        "Address {}:\n {:<10}{}\n {:<10}{:?}",
        address.key_index(),
        "Bech32:",
        address.address(),
        "Hex:",
        address.address().inner()
    );

    if *address.internal() {
        log = format!("{log}\nChange address");
    }

    let addresses = account.addresses_with_unspent_outputs().await?;
    let current_time = iota_sdk::utils::unix_timestamp_now().as_secs() as u32;

<<<<<<< HEAD
    let mut output_ids: &[OutputId] = &[];
    let mut amount = 0;
    let mut native_tokens = NativeTokensBuilder::new();
    let mut nfts = Vec::new();
    let mut aliases = Vec::new();
    let mut foundries = Vec::new();

    if let Ok(index) = addresses.binary_search_by_key(&(address.key_index(), address.internal()), |a| {
        (a.key_index(), a.internal())
    }) {
        output_ids = addresses[index].output_ids().as_slice();

        for output_id in output_ids {
=======
    if let Some(address) = addresses
        .iter()
        .find(|a| a.key_index() == address.key_index() && a.internal() == address.internal())
    {
        let mut address_amount = 0;
        for output_id in address.output_ids() {
>>>>>>> e29475a1
            if let Some(output_data) = account.get_output(output_id).await {
                // Output might be associated with the address, but can't be unlocked by it, so we check that here.
                // Panic: cannot fail for outputs belonging to an account.
                let (required_address, _) = output_data
                    .output
                    .required_and_unlocked_address(current_time, output_id, None)
                    .unwrap();

                if address.address().as_ref() == &required_address {
                    if let Some(nts) = output_data.output.native_tokens() {
                        native_tokens.add_native_tokens(nts.clone())?;
                    }
                    match &output_data.output {
                        Output::Nft(nft) => nfts.push(nft.nft_id_non_null(output_id)),
                        Output::Alias(alias) => aliases.push(alias.alias_id_non_null(output_id)),
                        Output::Foundry(foundry) => foundries.push(foundry.id()),
                        Output::Basic(_) | Output::Treasury(_) => {}
                    }
                    let unlock_conditions = output_data
                        .output
                        .unlock_conditions()
                        .expect("output must have unlock conditions");
                    let sdr_amount = unlock_conditions
                        .storage_deposit_return()
                        .map(|sdr| sdr.amount())
                        .unwrap_or(0);

                    amount += output_data.output.amount() - sdr_amount;
                }
            }
        }
<<<<<<< HEAD
=======
        log = format!(
            "{log}\nOutputs: {:#?}\nBase coin amount: {}\n",
            address.output_ids(),
            address_amount
        );
    } else {
        log = format!("{log}\nOutputs: []\nBase coin amount: 0\n");
>>>>>>> e29475a1
    }

    log = format!(
        "{log}\n Outputs: {:#?}\n Base coin amount: {}\n Native Tokens: {:?}\n NFTs: {:?}\n Aliases: {:?}\n Foundries: {:?}\n",
        output_ids,
        amount,
        native_tokens.finish_vec()?,
        nfts,
        aliases,
        foundries,
    );

    println_log_info!("{log}");

    Ok(())
}<|MERGE_RESOLUTION|>--- conflicted
+++ resolved
@@ -926,7 +926,6 @@
     let addresses = account.addresses_with_unspent_outputs().await?;
     let current_time = iota_sdk::utils::unix_timestamp_now().as_secs() as u32;
 
-<<<<<<< HEAD
     let mut output_ids: &[OutputId] = &[];
     let mut amount = 0;
     let mut native_tokens = NativeTokensBuilder::new();
@@ -934,20 +933,13 @@
     let mut aliases = Vec::new();
     let mut foundries = Vec::new();
 
-    if let Ok(index) = addresses.binary_search_by_key(&(address.key_index(), address.internal()), |a| {
-        (a.key_index(), a.internal())
-    }) {
-        output_ids = addresses[index].output_ids().as_slice();
-
-        for output_id in output_ids {
-=======
     if let Some(address) = addresses
         .iter()
         .find(|a| a.key_index() == address.key_index() && a.internal() == address.internal())
     {
-        let mut address_amount = 0;
-        for output_id in address.output_ids() {
->>>>>>> e29475a1
+        output_ids = address.output_ids().as_slice();
+
+        for output_id in output_ids {
             if let Some(output_data) = account.get_output(output_id).await {
                 // Output might be associated with the address, but can't be unlocked by it, so we check that here.
                 // Panic: cannot fail for outputs belonging to an account.
@@ -979,16 +971,6 @@
                 }
             }
         }
-<<<<<<< HEAD
-=======
-        log = format!(
-            "{log}\nOutputs: {:#?}\nBase coin amount: {}\n",
-            address.output_ids(),
-            address_amount
-        );
-    } else {
-        log = format!("{log}\nOutputs: []\nBase coin amount: 0\n");
->>>>>>> e29475a1
     }
 
     log = format!(
