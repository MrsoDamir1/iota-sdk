--- conflicted
+++ resolved
@@ -11,13 +11,8 @@
         block::{
             address::Bech32Address,
             output::{
-<<<<<<< HEAD
-                unlock_condition::AddressUnlockCondition, AccountId, BasicOutputBuilder, FoundryId, NativeToken, NftId,
-                Output, OutputId, TokenId,
-=======
-                unlock_condition::AddressUnlockCondition, AliasId, BasicOutputBuilder, FoundryId, NativeToken,
+                unlock_condition::AddressUnlockCondition, AccountId, BasicOutputBuilder, FoundryId, NativeToken,
                 NativeTokensBuilder, NftId, Output, OutputId, TokenId,
->>>>>>> 4dfc5b54
             },
             payload::transaction::TransactionId,
             slot::SlotIndex,
@@ -943,7 +938,7 @@
     let mut amount = 0;
     let mut native_tokens = NativeTokensBuilder::new();
     let mut nfts = Vec::new();
-    let mut aliases = Vec::new();
+    let mut accounts = Vec::new();
     let mut foundries = Vec::new();
 
     if let Ok(index) = addresses.binary_search_by_key(&(address.key_index(), address.internal()), |a| {
@@ -953,19 +948,10 @@
 
         for output_id in output_ids {
             if let Some(output_data) = account.get_output(output_id).await {
-<<<<<<< HEAD
-                // Output might be associated with the address, but can't unlocked by it, so we check that here
+                // Output might be associated with the address, but can't be unlocked by it, so we check that here.
                 let (required_address, _) = output_data
                     .output
                     .required_and_unlocked_address(slot_index, output_id, None)?;
-                if *address.address().as_ref() == required_address {
-=======
-                // Output might be associated with the address, but can't be unlocked by it, so we check that here.
-                // Panic: cannot fail for outputs belonging to an account.
-                let (required_address, _) = output_data
-                    .output
-                    .required_and_unlocked_address(current_time, output_id, None)
-                    .unwrap();
 
                 if address.address().as_ref() == &required_address {
                     if let Some(nts) = output_data.output.native_tokens() {
@@ -973,11 +959,13 @@
                     }
                     match &output_data.output {
                         Output::Nft(nft) => nfts.push(nft.nft_id_non_null(output_id)),
-                        Output::Alias(alias) => aliases.push(alias.alias_id_non_null(output_id)),
+                        Output::Account(account) => accounts.push(account.account_id_non_null(output_id)),
                         Output::Foundry(foundry) => foundries.push(foundry.id()),
-                        Output::Basic(_) | Output::Treasury(_) => {}
+                        Output::Basic(_) => {}
+                        Output::Delegation(_) => {
+                            // TODO do we want to log them?
+                        }
                     }
->>>>>>> 4dfc5b54
                     let unlock_conditions = output_data
                         .output
                         .unlock_conditions()
@@ -994,12 +982,12 @@
     }
 
     log = format!(
-        "{log}\n Outputs: {:#?}\n Base coin amount: {}\n Native Tokens: {:?}\n NFTs: {:?}\n Aliases: {:?}\n Foundries: {:?}\n",
+        "{log}\n Outputs: {:#?}\n Base coin amount: {}\n Native Tokens: {:?}\n NFTs: {:?}\n Accounts: {:?}\n Foundries: {:?}\n",
         output_ids,
         amount,
         native_tokens.finish_vec()?,
         nfts,
-        aliases,
+        accounts,
         foundries,
     );
 
