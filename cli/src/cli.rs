// Copyright 2020-2022 IOTA Stiftung
// SPDX-License-Identifier: Apache-2.0

use std::{path::Path, str::FromStr};

use clap::{builder::BoolishValueParser, Args, CommandFactory, Parser, Subcommand};
use iota_sdk::{
    client::{
        constants::SHIMMER_COIN_TYPE,
<<<<<<< HEAD
        secret::{stronghold::StrongholdSecretManager, PublicKeyOptions},
=======
        secret::{ledger_nano::LedgerSecretManager, stronghold::StrongholdSecretManager, SecretManager},
>>>>>>> 7fb722c7
        stronghold::StrongholdAdapter,
        utils::Password,
    },
    crypto::keys::bip44::Bip44,
    types::block::address::Bech32Address,
    wallet::{ClientOptions, WalletBuilder},
};
use log::LevelFilter;

use crate::{
    error::Error,
    helper::{
        check_file_exists, enter_or_generate_mnemonic, generate_mnemonic, get_alias, get_decision, get_password,
        import_mnemonic, select_secret_manager, SecretManagerChoice,
    },
    println_log_error, println_log_info, Wallet,
};

const DEFAULT_LOG_LEVEL: &str = "debug";
const DEFAULT_NODE_URL: &str = "http://localhost:8050";
const DEFAULT_STRONGHOLD_SNAPSHOT_PATH: &str = "./stardust-cli-wallet.stronghold";
const DEFAULT_WALLET_DATABASE_PATH: &str = "./stardust-cli-wallet-db";

#[derive(Debug, Clone, Parser)]
#[command(author, version, about, long_about = None, propagate_version = true)]
pub struct Cli {
    /// Set the path to the wallet database.
    #[arg(long, value_name = "PATH", env = "WALLET_DATABASE_PATH", default_value = DEFAULT_WALLET_DATABASE_PATH)]
    pub wallet_db_path: String,
    /// Set the log level.
    #[arg(short, long, default_value = DEFAULT_LOG_LEVEL)]
    pub log_level: LevelFilter,
    #[command(subcommand)]
    pub command: Option<CliCommand>,
}

impl Cli {
    pub fn print_help() -> Result<(), Error> {
        Self::command().bin_name("wallet").print_help()?;
        Ok(())
    }
}

#[derive(Debug, Clone, Args)]
pub struct InitParameters {
    /// Set the secret manager to use.
    #[arg(short, long, value_name = "SECRET_MANAGER")]
    pub secret_manager: Option<SecretManagerChoice>,
    /// Set the path to the stronghold snapshot file. Ignored if the <SECRET_MANAGER> is not a Stronghold secret
    /// manager.
    #[arg(short = 't', long, value_name = "PATH", env = "STRONGHOLD_SNAPSHOT_PATH", default_value = DEFAULT_STRONGHOLD_SNAPSHOT_PATH)]
    pub stronghold_snapshot_path: String,
    /// Set the path to a file containing mnemonics. If empty, a mnemonic has to be entered or will be randomly
    /// generated. Only used by some secret managers.
    #[arg(short, long, value_name = "PATH")]
    pub mnemonic_file_path: Option<String>,
    /// Set the node to connect to with this wallet.
    #[arg(short, long, value_name = "URL", env = "NODE_URL", default_value = DEFAULT_NODE_URL)]
    pub node_url: String,
    /// Set the BIP path, `4219/0/0/0` if not provided.
    #[arg(short, long, value_parser = parse_bip_path, default_value = "4219/0/0/0")]
    pub bip_path: Option<Bip44>,
    /// Set the Bech32-encoded wallet address.
    #[arg(short, long)]
    pub address: Option<String>,
}

impl Default for InitParameters {
    fn default() -> Self {
        Self {
            secret_manager: Some(SecretManagerChoice::Stronghold),
            stronghold_snapshot_path: DEFAULT_STRONGHOLD_SNAPSHOT_PATH.to_string(),
            mnemonic_file_path: None,
            node_url: DEFAULT_NODE_URL.to_string(),
            bip_path: Some(Bip44::new(SHIMMER_COIN_TYPE)),
            address: None,
        }
    }
}

fn parse_bip_path(arg: &str) -> Result<Bip44, String> {
    let mut bip_path_enc = Vec::with_capacity(4);
    for p in arg.split_terminator('/').map(|p| p.trim()) {
        match p.parse::<u32>() {
            Ok(value) => bip_path_enc.push(value),
            Err(_) => {
                return Err(format!("cannot parse BIP path: {p}"));
            }
        }
    }

    if bip_path_enc.len() != 4 {
        return Err(
            "invalid BIP path format. Expected: `coin_type/account_index/change_address/address_index`".to_string(),
        );
    }

    let bip_path = Bip44::new(bip_path_enc[0])
        .with_account(bip_path_enc[1])
        .with_change(bip_path_enc[2])
        .with_address_index(bip_path_enc[3]);

    Ok(bip_path)
}

#[derive(Debug, Clone, Subcommand)]
pub enum CliCommand {
    /// Create a stronghold backup file.
    Backup {
        /// Path of the created stronghold backup file.
        backup_path: String,
    },
    /// Change the stronghold password.
    ChangePassword,
    /// Initialize the wallet.
    Init(InitParameters),
    /// Migrate a stronghold snapshot v2 to v3.
    MigrateStrongholdSnapshotV2ToV3 {
        /// Path of the to be migrated stronghold file. "./stardust-cli-wallet.stronghold" if nothing provided.
        path: Option<String>,
    },
    /// Generate a random mnemonic.
    Mnemonic {
        // Output the mnemonic to the specified file.
        #[arg(long)]
        output_file_name: Option<String>,
        // Output the mnemonic to the stdout.
        #[arg(long, num_args = 0..=1, default_missing_value = Some("true"), value_parser = BoolishValueParser::new())]
        output_stdout: Option<bool>,
    },
    /// Get information about currently set node.
    NodeInfo,
    /// Restore a stronghold backup file.
    Restore {
        /// Path of the to be restored stronghold backup file.
        backup_path: String,
    },
    /// Set the URL of the node to use.
    SetNodeUrl {
        /// Node URL to use for all future operations.
        url: String,
    },
    /// Synchronize wallet.
    Sync,
}

pub async fn new_wallet(cli: Cli) -> Result<Option<Wallet>, Error> {
    let storage_path = Path::new(&cli.wallet_db_path);

    enum LinkedSecretManager {
        Stronghold {
            snapshot_path: std::path::PathBuf,
            snapshot_exists: bool,
        },
        LedgerNano,
    }

    let wallet_and_secret_manager = {
        if storage_path.is_dir() {
            match Wallet::builder().with_storage_path(storage_path).finish().await {
                Ok(wallet) => {
                    let linked_secret_manager = match &mut *wallet.get_secret_manager().write().await {
                        SecretManager::Stronghold(stronghold) => {
                            let snapshot_path = stronghold.snapshot_path().to_path_buf();
                            let snapshot_exists = snapshot_path.exists();
                            LinkedSecretManager::Stronghold {
                                snapshot_path,
                                snapshot_exists,
                            }
                        }
                        SecretManager::LedgerNano(_) => LinkedSecretManager::LedgerNano,
                        _ => panic!("only Stronghold and LedgerNano supported at the moment."),
                    };
                    Some((wallet, linked_secret_manager))
                }
                Err(e) => {
                    println_log_error!("failed to load wallet db from storage: {e}");
                    return Ok(None);
                }
            }
        } else {
            None
        }
    };

    Ok(if let Some(command) = cli.command {
        match command {
            CliCommand::Backup { backup_path } => {
                if let Some((wallet, secret_manager)) = wallet_and_secret_manager {
                    match secret_manager {
                        LinkedSecretManager::Stronghold {
                            snapshot_exists: true, ..
                        } => {
                            let password = get_password("Stronghold password", false)?;
                            backup_command_stronghold(&wallet, &password, Path::new(&backup_path)).await?;
                            return Ok(None);
                        }
                        LinkedSecretManager::Stronghold { snapshot_path, .. } => {
                            return Err(Error::Miscellaneous(format!(
                                "Stronghold snapshot does not exist at '{}'",
                                snapshot_path.display()
                            )));
                        }
                        _ => {
                            println_log_info!("only Stronghold backup supported");
                            return Ok(None);
                        }
                    }
                } else {
                    return Err(Error::Miscellaneous(format!(
                        "wallet db does not exist at '{}'",
                        storage_path.display()
                    )));
                }
            }
            CliCommand::ChangePassword => {
                if let Some((wallet, secret_manager)) = wallet_and_secret_manager {
                    match secret_manager {
                        LinkedSecretManager::Stronghold {
                            snapshot_exists: true, ..
                        } => {
                            let current_password = get_password("Stronghold password", false)?;
                            change_password_command(&wallet, current_password).await?;
                            Some(wallet)
                        }
                        LinkedSecretManager::Stronghold { snapshot_path, .. } => {
                            return Err(Error::Miscellaneous(format!(
                                "Stronghold snapshot does not exist at '{}'",
                                snapshot_path.display()
                            )));
                        }
                        _ => {
                            println_log_info!("only Stronghold password change supported");
                            return Ok(None);
                        }
                    }
                } else {
                    return Err(Error::Miscellaneous(format!(
                        "wallet db does not exist at '{}'",
                        storage_path.display()
                    )));
                }
            }
            CliCommand::Init(init_parameters) => {
                if wallet_and_secret_manager.is_some() {
                    return Err(Error::Miscellaneous(format!(
                        "cannot initialize: wallet db at '{}' already exists",
                        storage_path.display()
                    )));
                }
                let secret_manager = create_secret_manager(&init_parameters).await?;
                let secret_manager_variant = secret_manager.to_string();
                let wallet = init_command(storage_path, secret_manager, init_parameters).await?;
                println_log_info!("Created new wallet with '{}' secret manager.", secret_manager_variant);

                Some(wallet)
            }
            CliCommand::MigrateStrongholdSnapshotV2ToV3 { path } => {
                migrate_stronghold_snapshot_v2_to_v3_command(path).await?;
                None
            }
            CliCommand::Mnemonic {
                output_file_name,
                output_stdout,
            } => {
                mnemonic_command(output_file_name, output_stdout).await?;
                None
            }
            CliCommand::NodeInfo => {
                if let Some((wallet, _)) = wallet_and_secret_manager {
                    node_info_command(&wallet).await?;
                    return Ok(None);
                } else {
                    return Err(Error::Miscellaneous(format!(
                        "wallet db does not exist at '{}'",
                        storage_path.display()
                    )));
                }
            }
            CliCommand::Restore { backup_path } => {
                if let Some((wallet, linked_secret_manager)) = wallet_and_secret_manager {
                    match linked_secret_manager {
                        LinkedSecretManager::Stronghold { snapshot_path, .. } => {
                            // we need to explicitly drop the current wallet here to prevent:
                            // "error accessing storage: IO error: lock hold by current process"
                            drop(wallet);
                            let wallet = restore_command_stronghold(
                                storage_path,
                                snapshot_path.as_path(),
                                Path::new(&backup_path),
                            )
                            .await?;
                            Some(wallet)
                        }
                        _ => {
                            println_log_info!("only Stronghold restore supported at the moment");
                            return Ok(None);
                        }
                    }
                } else {
                    // the wallet db does not exist
                    let init_params = InitParameters::default();
                    let snapshot_path = Path::new(&init_params.stronghold_snapshot_path);
                    let wallet =
                        restore_command_stronghold(storage_path, snapshot_path, Path::new(&backup_path)).await?;
                    Some(wallet)
                }
            }
            CliCommand::SetNodeUrl { url } => {
                if let Some((wallet, _)) = wallet_and_secret_manager {
                    set_node_url_command(&wallet, url).await?;
                    Some(wallet)
                } else {
                    return Err(Error::Miscellaneous(format!(
                        "wallet db does not exist at '{}'",
                        storage_path.display()
                    )));
                }
            }
            CliCommand::Sync => {
                if let Some((wallet, _)) = wallet_and_secret_manager {
                    sync_command(&wallet).await?;
                    Some(wallet)
                } else {
                    return Err(Error::Miscellaneous(format!(
                        "wallet db does not exist at '{}'",
                        storage_path.display()
                    )));
                }
            }
        }
    } else {
        // no wallet command provided
        if let Some((wallet, linked_secret_manager)) = wallet_and_secret_manager {
            if let LinkedSecretManager::Stronghold {
                snapshot_exists: false,
                snapshot_path,
            } = linked_secret_manager
            {
                println_log_error!(
                    "Snapshot file for Stronghold secret manager linked with the wallet not found at '{}'",
                    snapshot_path.display()
                );
                return Ok(None);
            }

            Some(wallet)
        } else {
            // init new wallet with default init parameters
            let init_params = InitParameters::default();
            let snapshot_path = Path::new(&init_params.stronghold_snapshot_path);
            if !snapshot_path.exists() {
                if get_decision("Create a new wallet with default parameters?")? {
                    let secret_manager = create_secret_manager(&init_params).await?;
                    let secret_manager_variant = secret_manager.to_string();
                    let wallet = init_command(storage_path, secret_manager, init_params).await?;
                    println_log_info!("Created new wallet with '{}' secret manager.", secret_manager_variant);
                    Some(wallet)
                } else {
                    Cli::print_help()?;
                    None
                }
            } else {
                println_log_error!(
                    "Inconsistent wallet: Stronghold snapshot found at '{}', but no Wallet database at '{}'.",
                    snapshot_path.display(),
                    storage_path.display()
                );
                None
            }
        }
    })
}

pub async fn backup_command_stronghold(wallet: &Wallet, password: &Password, backup_path: &Path) -> Result<(), Error> {
    wallet.backup(backup_path.into(), password.clone()).await?;

    println_log_info!("Wallet has been backed up to \"{}\".", backup_path.display());

    Ok(())
}

pub async fn change_password_command(wallet: &Wallet, current_password: Password) -> Result<(), Error> {
    let new_password = get_password("New Stronghold password", true)?;
    wallet
        .change_stronghold_password(current_password, new_password)
        .await?;

    println_log_info!("The password has been changed");

    Ok(())
}

pub async fn init_command(
    storage_path: &Path,
    secret_manager: SecretManager,
    init_params: InitParameters,
) -> Result<Wallet, Error> {
<<<<<<< HEAD
    if storage_path.exists() {
        return Err(Error::Miscellaneous(format!(
            "cannot initialize: {} already exists",
            storage_path.display()
        )));
    }
    if snapshot_path.exists() {
        return Err(Error::Miscellaneous(format!(
            "cannot initialize: {} already exists",
            snapshot_path.display()
        )));
    }
    let password = get_password("Stronghold password", true)?;
    let mnemonic = match init_params.mnemonic_file_path {
        Some(path) => import_mnemonic(&path).await?,
        None => enter_or_generate_mnemonic().await?,
    };

    let secret_manager = StrongholdSecretManager::builder()
        .password(password)
        .build(snapshot_path)?;
    secret_manager.store_mnemonic(mnemonic).await?;

=======
>>>>>>> 7fb722c7
    let alias = if get_decision("Do you want to assign an alias to your wallet?")? {
        Some(get_alias("New wallet alias").await?)
    } else {
        None
    };
    let address = init_params
        .address
        .map(|addr| Bech32Address::from_str(&addr))
        .transpose()?;

    let public_key_options = init_params.bip_path.map(|bip| {
        PublicKeyOptions::new(bip.coin_type)
            .with_account_index(bip.account)
            .with_internal(bip.change != 0)
            .with_address_index(bip.address_index)
    });

    Ok(WalletBuilder::new()
        .with_secret_manager(secret_manager)
        .with_client_options(ClientOptions::new().with_node(init_params.node_url.as_str())?)
        .with_storage_path(storage_path.to_str().expect("invalid unicode"))
        .with_public_key_options(public_key_options)
        .with_signing_options(init_params.bip_path)
        .with_address(address)
        .with_alias(alias)
        .finish()
        .await?)
}

pub async fn migrate_stronghold_snapshot_v2_to_v3_command(path: Option<String>) -> Result<(), Error> {
    let snapshot_path = path.as_deref().unwrap_or(DEFAULT_STRONGHOLD_SNAPSHOT_PATH);
    check_file_exists(snapshot_path.as_ref()).await?;

    let password = get_password("Stronghold password", false)?;
    StrongholdAdapter::migrate_snapshot_v2_to_v3(snapshot_path, password, "wallet.rs", 100, None, None)?;

    println_log_info!("Stronghold snapshot successfully migrated from v2 to v3.");

    Ok(())
}

pub async fn mnemonic_command(output_file_name: Option<String>, output_stdout: Option<bool>) -> Result<(), Error> {
    generate_mnemonic(output_file_name, output_stdout).await?;
    Ok(())
}

pub async fn node_info_command(wallet: &Wallet) -> Result<(), Error> {
    let node_info = serde_json::to_string_pretty(&wallet.client().get_info().await?)?;

    println_log_info!("Current node info: {node_info}");

    Ok(())
}

pub async fn restore_command_stronghold(
    storage_path: &Path,
    snapshot_path: &Path,
    backup_path: &Path,
) -> Result<Wallet, Error> {
    check_file_exists(backup_path).await?;

<<<<<<< HEAD
    let mut builder = WalletBuilder::new().with_secret_type();
    if check_file_exists(snapshot_path).await.is_ok() {
        println!(
            "Detected a stronghold file at {}. Enter password to unlock:",
            snapshot_path.to_str().unwrap()
        );
        let password = get_password("Stronghold password", false)?;
        let secret_manager = StrongholdSecretManager::builder()
            .password(password)
            .build(snapshot_path)?;
=======
    let mut builder = Wallet::builder();

    let password = if snapshot_path.exists() {
        Some(get_password("Stronghold password", false)?)
    } else {
        None
    };

    if let Some(password) = password {
        println!("Detected a stronghold file at {}.", snapshot_path.to_str().unwrap());
        let secret_manager = SecretManager::Stronghold(
            StrongholdSecretManager::builder()
                .password(password)
                .build(snapshot_path)?,
        );
>>>>>>> 7fb722c7
        builder = builder.with_secret_manager(secret_manager);
    } else {
        // If there is no db, set the placeholder so the wallet builder doesn't fail.
        if check_file_exists(storage_path).await.is_err() {
            builder = builder.with_secret_manager(SecretManager::Placeholder);
        }
    }

    // If the restore fails we do not want to remove an already existing wallet
    let restore_into_existing_wallet = storage_path.is_dir();
    let wallet = builder
        // Will be overwritten by the backup's value.
        .with_client_options(ClientOptions::new().with_node(DEFAULT_NODE_URL)?)
        .with_storage_path(storage_path.to_str().expect("invalid unicode"))
        // Will be overwritten by the backup's value.
        .with_public_key_options(PublicKeyOptions::new(SHIMMER_COIN_TYPE))
        .with_signing_options(Bip44::new(SHIMMER_COIN_TYPE))
        .finish()
        .await?;

    let password = get_password("Stronghold backup password", false)?;
    if let Err(e) = wallet.restore_backup(backup_path.into(), password, None, None).await {
        // Clean up the file system after a failed restore (typically produces a wallet without a secret manager).
        // TODO: a better way would be to not create any files/dirs in the first place when it's not clear yet whether
        // the restore will be successful.
        if storage_path.is_dir() && !restore_into_existing_wallet {
            std::fs::remove_dir_all(storage_path)?;
        }
        Err(e.into())
    } else {
        println_log_info!(
            "Wallet has been restored from the backup file \"{}\".",
            backup_path.display()
        );
        Ok(wallet)
    }
}

pub async fn set_node_url_command(wallet: &Wallet, url: String) -> Result<(), Error> {
    wallet.set_client_options(ClientOptions::new().with_node(&url)?).await?;

    Ok(())
}

pub async fn sync_command(wallet: &Wallet) -> Result<(), Error> {
    let total_balance = wallet.sync(None).await?;

    println_log_info!("Synchronized wallet: {:?}", total_balance);

    Ok(())
}

<<<<<<< HEAD
pub async fn unlock_wallet(
    storage_path: &Path,
    snapshot_path: impl Into<Option<&Path>> + Send,
    password: impl Into<Option<Password>> + Send,
) -> Result<Wallet, Error> {
    let secret_manager = if let Some(password) = password.into() {
        let snapshot_path = snapshot_path.into();
        Some(
            StrongholdSecretManager::builder()
                .password(password)
                .build(snapshot_path.ok_or(Error::Miscellaneous("Snapshot file path is not given".to_string()))?)?,
        )
=======
async fn create_secret_manager(init_params: &InitParameters) -> Result<SecretManager, Error> {
    let choice = if let Some(choice) = &init_params.secret_manager {
        *choice
>>>>>>> 7fb722c7
    } else {
        select_secret_manager().await?
    };

<<<<<<< HEAD
    let maybe_wallet = WalletBuilder::new()
        .with_secret_manager(secret_manager)
        .with_storage_path(storage_path.to_str().expect("invalid unicode"))
        .finish()
        .await;
=======
    Ok(match choice {
        SecretManagerChoice::Stronghold => {
            let snapshot_path = Path::new(&init_params.stronghold_snapshot_path);
>>>>>>> 7fb722c7

            if snapshot_path.exists() {
                return Err(Error::Miscellaneous(format!(
                    "cannot initialize: {} already exists",
                    snapshot_path.display()
                )));
            }

            let password = get_password("Stronghold password", true)?;
            let mnemonic = match &init_params.mnemonic_file_path {
                Some(path) => import_mnemonic(path).await?,
                None => enter_or_generate_mnemonic().await?,
            };

            let secret_manager = StrongholdSecretManager::builder()
                .password(password)
                .build(snapshot_path)?;
            secret_manager.store_mnemonic(mnemonic).await?;

            SecretManager::Stronghold(secret_manager)
        }
        SecretManagerChoice::LedgerNano => SecretManager::LedgerNano(LedgerSecretManager::new(false)),
        SecretManagerChoice::LedgerNanoSimulator => SecretManager::LedgerNano(LedgerSecretManager::new(true)),
    })
}<|MERGE_RESOLUTION|>--- conflicted
+++ resolved
@@ -7,11 +7,11 @@
 use iota_sdk::{
     client::{
         constants::SHIMMER_COIN_TYPE,
-<<<<<<< HEAD
-        secret::{stronghold::StrongholdSecretManager, PublicKeyOptions},
-=======
-        secret::{ledger_nano::LedgerSecretManager, stronghold::StrongholdSecretManager, SecretManager},
->>>>>>> 7fb722c7
+        secret::{
+            ledger_nano::{LedgerOptions, LedgerSecretManager},
+            stronghold::StrongholdSecretManager,
+            DowncastSecretManager, PublicKeyOptions,
+        },
         stronghold::StrongholdAdapter,
         utils::Password,
     },
@@ -27,7 +27,9 @@
         check_file_exists, enter_or_generate_mnemonic, generate_mnemonic, get_alias, get_decision, get_password,
         import_mnemonic, select_secret_manager, SecretManagerChoice,
     },
-    println_log_error, println_log_info, Wallet,
+    println_log_error, println_log_info,
+    secret::SecretManager,
+    Wallet,
 };
 
 const DEFAULT_LOG_LEVEL: &str = "debug";
@@ -171,9 +173,14 @@
 
     let wallet_and_secret_manager = {
         if storage_path.is_dir() {
-            match Wallet::builder().with_storage_path(storage_path).finish().await {
+            match Wallet::builder()
+                .with_secret_type::<SecretManager>()
+                .with_storage_path(storage_path)
+                .finish()
+                .await
+            {
                 Ok(wallet) => {
-                    let linked_secret_manager = match &mut *wallet.get_secret_manager().write().await {
+                    let linked_secret_manager = match &mut *wallet.secret_manager().write().await {
                         SecretManager::Stronghold(stronghold) => {
                             let snapshot_path = stronghold.snapshot_path().to_path_buf();
                             let snapshot_exists = snapshot_path.exists();
@@ -183,7 +190,6 @@
                             }
                         }
                         SecretManager::LedgerNano(_) => LinkedSecretManager::LedgerNano,
-                        _ => panic!("only Stronghold and LedgerNano supported at the moment."),
                     };
                     Some((wallet, linked_secret_manager))
                 }
@@ -263,7 +269,7 @@
                     )));
                 }
                 let secret_manager = create_secret_manager(&init_parameters).await?;
-                let secret_manager_variant = secret_manager.to_string();
+                let secret_manager_variant = secret_manager.as_ref().to_owned();
                 let wallet = init_command(storage_path, secret_manager, init_parameters).await?;
                 println_log_info!("Created new wallet with '{}' secret manager.", secret_manager_variant);
 
@@ -366,7 +372,7 @@
             if !snapshot_path.exists() {
                 if get_decision("Create a new wallet with default parameters?")? {
                     let secret_manager = create_secret_manager(&init_params).await?;
-                    let secret_manager_variant = secret_manager.to_string();
+                    let secret_manager_variant = secret_manager.as_ref().to_owned();
                     let wallet = init_command(storage_path, secret_manager, init_params).await?;
                     println_log_info!("Created new wallet with '{}' secret manager.", secret_manager_variant);
                     Some(wallet)
@@ -396,9 +402,10 @@
 
 pub async fn change_password_command(wallet: &Wallet, current_password: Password) -> Result<(), Error> {
     let new_password = get_password("New Stronghold password", true)?;
-    wallet
-        .change_stronghold_password(current_password, new_password)
-        .await?;
+    if let Ok(stronghold) = (&*wallet.secret_manager().read().await).as_stronghold() {
+        stronghold.set_password(current_password).await?;
+        stronghold.change_password(new_password).await?;
+    }
 
     println_log_info!("The password has been changed");
 
@@ -410,32 +417,6 @@
     secret_manager: SecretManager,
     init_params: InitParameters,
 ) -> Result<Wallet, Error> {
-<<<<<<< HEAD
-    if storage_path.exists() {
-        return Err(Error::Miscellaneous(format!(
-            "cannot initialize: {} already exists",
-            storage_path.display()
-        )));
-    }
-    if snapshot_path.exists() {
-        return Err(Error::Miscellaneous(format!(
-            "cannot initialize: {} already exists",
-            snapshot_path.display()
-        )));
-    }
-    let password = get_password("Stronghold password", true)?;
-    let mnemonic = match init_params.mnemonic_file_path {
-        Some(path) => import_mnemonic(&path).await?,
-        None => enter_or_generate_mnemonic().await?,
-    };
-
-    let secret_manager = StrongholdSecretManager::builder()
-        .password(password)
-        .build(snapshot_path)?;
-    secret_manager.store_mnemonic(mnemonic).await?;
-
-=======
->>>>>>> 7fb722c7
     let alias = if get_decision("Do you want to assign an alias to your wallet?")? {
         Some(get_alias("New wallet alias").await?)
     } else {
@@ -447,10 +428,13 @@
         .transpose()?;
 
     let public_key_options = init_params.bip_path.map(|bip| {
-        PublicKeyOptions::new(bip.coin_type)
-            .with_account_index(bip.account)
-            .with_internal(bip.change != 0)
-            .with_address_index(bip.address_index)
+        LedgerOptions::new(
+            PublicKeyOptions::new(bip.coin_type)
+                .with_account_index(bip.account)
+                .with_internal(bip.change != 0)
+                .with_address_index(bip.address_index),
+        )
+        .with_ledger_nano_prompt(true)
     });
 
     Ok(WalletBuilder::new()
@@ -497,40 +481,18 @@
 ) -> Result<Wallet, Error> {
     check_file_exists(backup_path).await?;
 
-<<<<<<< HEAD
     let mut builder = WalletBuilder::new().with_secret_type();
-    if check_file_exists(snapshot_path).await.is_ok() {
-        println!(
-            "Detected a stronghold file at {}. Enter password to unlock:",
-            snapshot_path.to_str().unwrap()
-        );
-        let password = get_password("Stronghold password", false)?;
+
+    if let Some(password) = snapshot_path
+        .exists()
+        .then_some(get_password("Stronghold password", false))
+        .transpose()?
+    {
+        println!("Detected a stronghold file at {}.", snapshot_path.to_str().unwrap());
         let secret_manager = StrongholdSecretManager::builder()
             .password(password)
             .build(snapshot_path)?;
-=======
-    let mut builder = Wallet::builder();
-
-    let password = if snapshot_path.exists() {
-        Some(get_password("Stronghold password", false)?)
-    } else {
-        None
-    };
-
-    if let Some(password) = password {
-        println!("Detected a stronghold file at {}.", snapshot_path.to_str().unwrap());
-        let secret_manager = SecretManager::Stronghold(
-            StrongholdSecretManager::builder()
-                .password(password)
-                .build(snapshot_path)?,
-        );
->>>>>>> 7fb722c7
-        builder = builder.with_secret_manager(secret_manager);
-    } else {
-        // If there is no db, set the placeholder so the wallet builder doesn't fail.
-        if check_file_exists(storage_path).await.is_err() {
-            builder = builder.with_secret_manager(SecretManager::Placeholder);
-        }
+        builder = builder.with_secret_manager(SecretManager::Stronghold(secret_manager));
     }
 
     // If the restore fails we do not want to remove an already existing wallet
@@ -540,7 +502,9 @@
         .with_client_options(ClientOptions::new().with_node(DEFAULT_NODE_URL)?)
         .with_storage_path(storage_path.to_str().expect("invalid unicode"))
         // Will be overwritten by the backup's value.
-        .with_public_key_options(PublicKeyOptions::new(SHIMMER_COIN_TYPE))
+        .with_public_key_options(
+            LedgerOptions::new(PublicKeyOptions::new(SHIMMER_COIN_TYPE)).with_ledger_nano_prompt(true),
+        )
         .with_signing_options(Bip44::new(SHIMMER_COIN_TYPE))
         .finish()
         .await?;
@@ -577,39 +541,16 @@
     Ok(())
 }
 
-<<<<<<< HEAD
-pub async fn unlock_wallet(
-    storage_path: &Path,
-    snapshot_path: impl Into<Option<&Path>> + Send,
-    password: impl Into<Option<Password>> + Send,
-) -> Result<Wallet, Error> {
-    let secret_manager = if let Some(password) = password.into() {
-        let snapshot_path = snapshot_path.into();
-        Some(
-            StrongholdSecretManager::builder()
-                .password(password)
-                .build(snapshot_path.ok_or(Error::Miscellaneous("Snapshot file path is not given".to_string()))?)?,
-        )
-=======
 async fn create_secret_manager(init_params: &InitParameters) -> Result<SecretManager, Error> {
     let choice = if let Some(choice) = &init_params.secret_manager {
         *choice
->>>>>>> 7fb722c7
     } else {
         select_secret_manager().await?
     };
 
-<<<<<<< HEAD
-    let maybe_wallet = WalletBuilder::new()
-        .with_secret_manager(secret_manager)
-        .with_storage_path(storage_path.to_str().expect("invalid unicode"))
-        .finish()
-        .await;
-=======
     Ok(match choice {
         SecretManagerChoice::Stronghold => {
             let snapshot_path = Path::new(&init_params.stronghold_snapshot_path);
->>>>>>> 7fb722c7
 
             if snapshot_path.exists() {
                 return Err(Error::Miscellaneous(format!(
