// Copyright 2020-2022 IOTA Stiftung
// SPDX-License-Identifier: Apache-2.0

mod completer;

use std::str::FromStr;

use clap::{CommandFactory, Parser, Subcommand};
use colored::Colorize;
use iota_sdk::{
    client::{request_funds_from_faucet, secret::SecretManager},
    types::block::{
        address::{AccountAddress, Bech32Address, ToBech32Ext},
        mana::ManaAllotment,
        output::{
            feature::{BlockIssuerKeySource, MetadataFeature},
            unlock_condition::AddressUnlockCondition,
            AccountId, BasicOutputBuilder, DelegationId, FoundryId, NativeToken, NativeTokensBuilder, NftId, Output,
            OutputId, TokenId,
        },
        payload::signed_transaction::TransactionId,
        slot::SlotIndex,
    },
    utils::ConvertTo,
    wallet::{
<<<<<<< HEAD
        types::OutputData, ConsolidationParams, CreateNativeTokenParams, Error as WalletError, MintNftParams,
        OutputsToClaim, SendNativeTokenParams, SendNftParams, SendParams, SyncOptions, TransactionOptions,
=======
        types::OutputData, BeginStakingParams, ConsolidationParams, CreateDelegationParams, CreateNativeTokenParams,
        Error as WalletError, MintNftParams, OutputsToClaim, SendNativeTokenParams, SendNftParams, SendParams,
        SyncOptions, TransactionOptions, Wallet,
>>>>>>> 7fb722c7
    },
    U256,
};
use rustyline::{error::ReadlineError, history::MemHistory, Config, Editor};

use self::completer::WalletCommandHelper;
use crate::{
    error::Error,
<<<<<<< HEAD
    helper::{bytes_from_hex_or_file, to_utc_date_time},
    println_log_error, println_log_info, Wallet,
=======
    helper::{bytes_from_hex_or_file, get_password, to_utc_date_time},
    println_log_error, println_log_info,
>>>>>>> 7fb722c7
};

#[derive(Debug, Parser)]
#[command(author, version, about, long_about = None, propagate_version = true)]
pub struct WalletCli {
    #[command(subcommand)]
    pub command: WalletCommand,
}

impl WalletCli {
    pub fn print_help() -> Result<(), Error> {
        Self::command().bin_name("Wallet:").print_help()?;
        Ok(())
    }
}

/// Commands
#[derive(Debug, Subcommand, strum::EnumVariantNames)]
#[strum(serialize_all = "kebab-case")]
#[allow(clippy::large_enum_variant)]
pub enum WalletCommand {
    /// Lists the accounts of the wallet.
    Accounts,
    /// Print the wallet address.
    Address,
    /// Allots mana to an account.
    AllotMana { mana: u64, account_id: Option<AccountId> },
    /// Announces that a staking account wants to be a validator for the current epoch.
    AnnounceCandidacy {
        /// The account ID which will announce its candidacy to be a validator.
        account_id: AccountId,
    },
    /// Print the wallet balance.
    Balance,
    BeginStaking {
        /// The Account ID which will begin staking.
        account_id: AccountId,
        /// The amount of tokens to stake.
        staked_amount: u64,
        /// The fixed cost of the validator, which it receives as part of its Mana rewards.
        fixed_cost: u64,
        /// The staking period (in epochs). Will default to the staking unbonding period.
        staking_period: Option<u32>,
    },
    /// Burn an amount of native token.
    BurnNativeToken {
        /// Token ID to be burnt, e.g. 0x087d205988b733d97fb145ae340e27a8b19554d1ceee64574d7e5ff66c45f69e7a0100000000.
        token_id: TokenId,
        /// Amount to be burnt, e.g. 100.
        #[arg(value_parser = parse_u256)]
        amount: U256,
    },
    /// Burn an NFT.
    BurnNft {
        /// NFT ID to be burnt, e.g. 0xecadf10e6545aa82da4df2dfd2a496b457c8850d2cab49b7464cb273d3dffb07.
        nft_id: NftId,
    },
    /// Claim outputs with storage deposit return, expiration or timelock unlock conditions.
    Claim {
        /// Output ID to be claimed.
        output_id: Option<OutputId>,
    },
    /// Print details about claimable outputs - if there are any.
    ClaimableOutputs,
    /// Checks if an account is ready to issue a block.
    Congestion {
        account_id: Option<AccountId>,
        work_score: Option<u32>,
    },
    /// Consolidate all basic outputs into one address.
    Consolidate,
    /// Create a new account output.
    CreateAccountOutput,
    /// Create a delegation.
    CreateDelegation {
        /// The amount to delegate.
        delegated_amount: u64,
        /// The account ID of the validator.
        validator_account_id: AccountId,
        /// The address that will control the delegation. Defaults to the wallet address.
        address: Option<Bech32Address>,
    },
    /// Create a native token.
    CreateNativeToken {
        /// Circulating supply of the native token to be minted, e.g. 100.
        #[arg(value_parser = parse_u256)]
        circulating_supply: U256,
        /// Maximum supply of the native token to be minted, e.g. 500.
        #[arg(value_parser = parse_u256)]
        maximum_supply: U256,
        /// Metadata key, e.g. --foundry-metadata-key data.
        #[arg(long, default_value = "data")]
        foundry_metadata_key: String,
        /// Metadata to attach to the associated foundry, e.g. --foundry-metadata-hex 0xdeadbeef.
        #[arg(long, group = "foundry_metadata")]
        foundry_metadata_hex: Option<String>,
        /// Metadata to attach to the associated foundry, e.g. --foundry-metadata-file ./foundry-metadata.json.
        #[arg(long, group = "foundry_metadata")]
        foundry_metadata_file: Option<String>,
    },
    /// Delay the claiming of a delegation.
    DelayDelegationClaiming {
        /// ID of the delegation to be delayed.
        delegation_id: DelegationId,
        /// Whether excess amount above the minimum storage requirement should be reclaimed.
        /// Otherwise the excess will be transferred into a new delegation.
        reclaim_excess: bool,
    },
    /// Destroy an account output.
    DestroyAccount {
        /// Account ID to be destroyed, e.g. 0xed5a90106ae5d402ebaecb9ba36f32658872df789f7a29b9f6d695b912ec6a1e.
        account_id: AccountId,
    },
    /// Destroy a delegation.
    DestroyDelegation {
        /// ID of the delegation to be destroyed.
        delegation_id: DelegationId,
    },
    /// Destroy a foundry.
    DestroyFoundry {
        /// Foundry ID to be destroyed, e.g.
        /// 0x08cb54928954c3eb7ece1bf1cc0c68eb179dc1c4634ae5d23df1c70643d0911c3d0200000000.
        foundry_id: FoundryId,
    },
    /// End a staking and claim the rewards.
    EndStaking {
        /// The Account ID of the staking account.
        account_id: AccountId,
    },
    /// Exit the CLI wallet.
    Exit,
    /// Extend a staking by some additional epochs.
    ExtendStaking {
        /// The Account ID of the staking account.
        account_id: AccountId,
        /// The number of additional epochs to add to the staking period.
        additional_epochs: u32,
    },
    /// Request funds from the faucet.
    Faucet {
        /// Address the faucet sends the funds to, defaults to the wallet address.
        address: Option<Bech32Address>,
        /// URL of the faucet, default to <http://localhost:8088/api/enqueue>.
        url: Option<String>,
    },
    /// Returns the implicit account creation address of the wallet if it is Ed25519 based.
    ImplicitAccountCreationAddress,
    /// Transitions an implicit account to an account.
    ImplicitAccountTransition {
        /// Identifier of the implicit account output.
        output_id: OutputId,
    },
    /// Lists the implicit accounts of the wallet.
    ImplicitAccounts,
    /// Mint additional native tokens.
    MintNativeToken {
        /// Token ID to be minted, e.g. 0x087d205988b733d97fb145ae340e27a8b19554d1ceee64574d7e5ff66c45f69e7a0100000000.
        token_id: TokenId,
        /// Amount to be minted, e.g. 100.
        #[arg(value_parser = parse_u256)]
        amount: U256,
    },
    /// Mint an NFT.
    /// IOTA NFT Standard - TIP27: <https://github.com/iotaledger/tips/blob/main/tips/TIP-0027/tip-0027.md>.
    MintNft {
        /// Address to send the NFT to, e.g. rms1qztwng6cty8cfm42nzvq099ev7udhrnk0rw8jt8vttf9kpqnxhpsx869vr3.
        address: Option<Bech32Address>,
        /// Immutable metadata key, e.g. --immutable-metadata-key data.
        #[arg(long, default_value = "data")]
        immutable_metadata_key: String,
        #[arg(long, group = "immutable_metadata")]
        /// Immutable metadata to attach to the NFT, e.g. --immutable-metadata-hex 0xdeadbeef.
        immutable_metadata_hex: Option<String>,
        /// Immutable metadata to attach to the NFT, e.g. --immutable-metadata-file ./nft-immutable-metadata.json.
        #[arg(long, group = "immutable_metadata")]
        immutable_metadata_file: Option<String>,
        /// Metadata key, e.g. --metadata-key data.
        #[arg(long, default_value = "data")]
        metadata_key: String,
        /// Metadata to attach to the NFT, e.g. --metadata-hex 0xdeadbeef.
        #[arg(long, group = "metadata")]
        metadata_hex: Option<String>,
        /// Metadata to attach to the NFT, e.g. --metadata-file ./nft-metadata.json.
        #[arg(long, group = "metadata")]
        metadata_file: Option<String>,
        #[arg(long)]
        /// Tag feature to attach to the NFT, e.g. 0xdeadbeef.
        tag: Option<String>,
        /// Sender feature to attach to the NFT, e.g. rms1qztwng6cty8cfm42nzvq099ev7udhrnk0rw8jt8vttf9kpqnxhpsx869vr3.
        #[arg(long)]
        sender: Option<Bech32Address>,
        /// Issuer feature to attach to the NFT, e.g. rms1qztwng6cty8cfm42nzvq099ev7udhrnk0rw8jt8vttf9kpqnxhpsx869vr3.
        #[arg(long)]
        issuer: Option<Bech32Address>,
    },
    /// Melt an amount of native token.
    MeltNativeToken {
        /// Token ID to be melted, e.g. 0x087d205988b733d97fb145ae340e27a8b19554d1ceee64574d7e5ff66c45f69e7a0100000000.
        token_id: TokenId,
        /// Amount to be melted, e.g. 100.
        #[arg(value_parser = parse_u256)]
        amount: U256,
    },
    /// Get information about currently set node.
    NodeInfo,
    /// Display an output.
    Output {
        /// Selector for output.
        /// Either by ID (e.g. 0xbce525324af12eda02bf7927e92cea3a8e8322d0f41966271443e6c3b245a4400000) or index.
        selector: OutputSelector,
        #[arg(short, long)]
        metadata: bool,
    },
    /// List all outputs.
    Outputs,
    /// Send an amount.
    Send {
        /// Address to send funds to, e.g. rms1qztwng6cty8cfm42nzvq099ev7udhrnk0rw8jt8vttf9kpqnxhpsx869vr3.
        address: Bech32Address,
        /// Amount to send, e.g. 1000000.
        amount: u64,
        /// Bech32 encoded return address, to which the storage deposit will be returned if one is necessary
        /// given the provided amount. If a storage deposit is needed and a return address is not provided, it will
        /// default to the wallet address.
        #[arg(long)]
        return_address: Option<Bech32Address>,
        /// Expiration in slot indices, after which the output will be available for the sender again, if not spent by
        /// the receiver already. The expiration will only be used if one is necessary given the provided
        /// amount. If an expiration is needed but not provided, it will default to one day.
        #[arg(long)]
        expiration: Option<SlotIndex>,
        /// Whether to send micro amounts. This will automatically add Storage Deposit Return and Expiration unlock
        /// conditions if necessary. This flag is implied by the existence of a return address or expiration.
        #[arg(long, default_value_t = false)]
        allow_micro_amount: bool,
    },
    /// Send a native token.
    /// This will create an output with an expiration and storage deposit return unlock condition.
    SendNativeToken {
        /// Address to send the native tokens to, e.g. rms1qztwng6cty8cfm42nzvq099ev7udhrnk0rw8jt8vttf9kpqnxhpsx869vr3.
        address: Bech32Address,
        /// Token ID to be sent, e.g. 0x087d205988b733d97fb145ae340e27a8b19554d1ceee64574d7e5ff66c45f69e7a0100000000.
        token_id: TokenId,
        /// Amount to send, e.g. 1000000.
        #[arg(value_parser = parse_u256)]
        amount: U256,
        /// Whether to gift the storage deposit for the output or not, e.g. `true`.
        #[arg(short, long)]
        gift_storage_deposit: Option<bool>,
    },
    /// Send an NFT.
    SendNft {
        /// Address to send the NFT to, e.g. rms1qztwng6cty8cfm42nzvq099ev7udhrnk0rw8jt8vttf9kpqnxhpsx869vr3.
        address: Bech32Address,
        /// NFT ID to be sent, e.g. 0xecadf10e6545aa82da4df2dfd2a496b457c8850d2cab49b7464cb273d3dffb07.
        nft_id: NftId,
    },
    /// Synchronize the wallet.
    Sync,
    /// Show the details of a transaction.
    #[clap(visible_alias = "tx")]
    Transaction {
        /// Selector for transaction.
        /// Either by ID (e.g. 0x84fe6b1796bddc022c9bc40206f0a692f4536b02aa8c13140264e2e01a3b7e4b) or index.
        selector: TransactionSelector,
    },
    /// List the wallet transactions.
    #[clap(visible_alias = "txs")]
    Transactions {
        /// List wallet transactions with all details.
        #[arg(long, default_value_t = false)]
        show_details: bool,
    },
    /// List the unspent outputs.
    UnspentOutputs,
    // /// Cast votes for an event.
    // Vote {
    //     /// Event ID for which to cast votes, e.g.
    // 0xdc049a721dc65ec342f836c876ec15631ed915cd55213cee39e8d1c821c751f2.     event_id: ParticipationEventId,
    //     /// Answers to the event questions.
    //     answers: Vec<u8>,
    // },
    // /// Stop participating to an event.
    // StopParticipating {
    //     /// Event ID for which to stop participation, e.g.
    //     /// 0xdc049a721dc65ec342f836c876ec15631ed915cd55213cee39e8d1c821c751f2.
    //     event_id: ParticipationEventId,
    // },
    // /// Get the participation overview of the wallet.
    // ParticipationOverview {
    //     /// Event IDs for which to get the participation overview, e.g.
    //     /// 0xdc049a721dc65ec342f836c876ec15631ed915cd55213cee39e8d1c821c751f2...
    //     #[arg(short, long, num_args = 1.., value_delimiter = ' ')]
    //     event_ids: Vec<ParticipationEventId>,
    // },
    // /// Get the voting power of the wallet.
    // VotingPower,
    // /// Increase the voting power of the wallet.
    // IncreaseVotingPower {
    //     /// Amount to increase the voting power by, e.g. 100.
    //     amount: u64,
    // },
    // /// Decrease the voting power of the wallet.
    // DecreaseVotingPower {
    //     /// Amount to decrease the voting power by, e.g. 100.
    //     amount: u64,
    // },
    // /// Get the voting output of the wallet.
    // VotingOutput,
}

fn parse_u256(s: &str) -> Result<U256, Error> {
    U256::from_dec_str(s).map_err(|e| Error::Miscellaneous(e.to_string()))
}

/// Select by transaction ID or list index
#[derive(Debug, Copy, Clone)]
pub enum TransactionSelector {
    Id(TransactionId),
    Index(usize),
}

impl FromStr for TransactionSelector {
    type Err = Error;

    fn from_str(s: &str) -> Result<Self, Self::Err> {
        Ok(if let Ok(index) = s.parse() {
            Self::Index(index)
        } else {
            Self::Id(s.parse()?)
        })
    }
}

/// Select by output ID or list index
#[derive(Debug, Copy, Clone)]
pub enum OutputSelector {
    Id(OutputId),
    Index(usize),
}

impl FromStr for OutputSelector {
    type Err = Error;

    fn from_str(s: &str) -> Result<Self, Self::Err> {
        Ok(if let Ok(index) = s.parse() {
            Self::Index(index)
        } else {
            Self::Id(s.parse()?)
        })
    }
}

// `accounts` command
pub async fn accounts_command(wallet: &Wallet) -> Result<(), Error> {
    let wallet_data = wallet.data().await;
    let accounts = wallet_data.accounts();
    let hrp = wallet.client().get_bech32_hrp().await?;

    println_log_info!("Accounts:\n");

    for account in accounts {
        let output_id = account.output_id;
        let account_id = account.output.as_account().account_id_non_null(&output_id);
        let account_address = account_id.to_bech32(hrp);
        let bic = wallet
            .client()
            .get_account_congestion(&account_id, None)
            .await
            .map(|r| r.block_issuance_credits)
            .ok();

        println_log_info!(
            "{:<16} {output_id}\n{:<16} {account_id}\n{:<16} {account_address}\n{:<16} {bic:?}\n",
            "Output ID:",
            "Account ID:",
            "Account Address:",
            "BIC:"
        );
    }

    Ok(())
}

// `address` command
pub async fn address_command(wallet: &Wallet) -> Result<(), Error> {
    print_wallet_address(wallet).await?;

    Ok(())
}

// `allot-mana` command
pub async fn allot_mana_command(wallet: &Wallet, mana: u64, account_id: Option<AccountId>) -> Result<(), Error> {
    let account_id = {
        let wallet_data = wallet.data().await;
        account_id
            .or_else(|| wallet_data.first_account_id())
            .ok_or(WalletError::AccountNotFound)?
    };

    let transaction = wallet.allot_mana([ManaAllotment::new(account_id, mana)?], None).await?;

    println_log_info!(
        "Mana allotment transaction sent:\n{:?}\n{:?}",
        transaction.transaction_id,
        transaction.block_id
    );

    Ok(())
}

// `announce-candidacy` command
pub async fn announce_candidacy_command(wallet: &Wallet, account_id: AccountId) -> Result<(), Error> {
    println_log_info!("Announcing candidacy for account {account_id}");

    let block_id = wallet.announce_candidacy(account_id).await?;

    println_log_info!("Block submitted: {block_id}");
    Ok(())
}

// `balance` command
pub async fn balance_command(wallet: &Wallet) -> Result<(), Error> {
    let balance = wallet.balance().await?;
    println_log_info!("{balance:#?}");

    Ok(())
}

// `begin-staking` command
pub async fn begin_staking_command(
    wallet: &Wallet,
    account_id: AccountId,
    staked_amount: u64,
    fixed_cost: u64,
    staking_period: Option<u32>,
) -> Result<(), Error> {
    println_log_info!("Begin staking for {account_id}.");

    let transaction = wallet
        .begin_staking(
            BeginStakingParams {
                account_id,
                staked_amount,
                fixed_cost,
                staking_period,
            },
            None,
        )
        .await?;

    println_log_info!(
        "Begin staking transaction sent:\n{:?}\n{:?}",
        transaction.transaction_id,
        transaction.block_id
    );

    Ok(())
}

// `burn-native-token` command
pub async fn burn_native_token_command(wallet: &Wallet, token_id: TokenId, amount: U256) -> Result<(), Error> {
    println_log_info!("Burning native token {token_id} {amount}.");

    let transaction = wallet.burn(NativeToken::new(token_id, amount)?, None).await?;

    println_log_info!(
        "Burning transaction sent:\n{:?}\n{:?}",
        transaction.transaction_id,
        transaction.block_id
    );

    Ok(())
}

// `burn-nft` command
pub async fn burn_nft_command(wallet: &Wallet, nft_id: NftId) -> Result<(), Error> {
    println_log_info!("Burning nft {nft_id}.");

    let transaction = wallet.burn(nft_id, None).await?;

    println_log_info!(
        "Burning transaction sent:\n{:?}\n{:?}",
        transaction.transaction_id,
        transaction.block_id
    );

    Ok(())
}

// `claim` command
pub async fn claim_command(wallet: &Wallet, output_id: Option<OutputId>) -> Result<(), Error> {
    if let Some(output_id) = output_id {
        println_log_info!("Claiming output {output_id}");

        let transaction = wallet.claim_outputs([output_id]).await?;

        println_log_info!(
            "Claiming transaction sent:\n{:?}\n{:?}",
            transaction.transaction_id,
            transaction.block_id
        );
    } else {
        println_log_info!("Claiming outputs.");

        let output_ids = wallet.claimable_outputs(OutputsToClaim::All).await?;

        if output_ids.is_empty() {
            println_log_info!("No outputs available to claim.");
        }

        // Doing chunks of only 60, because we might need to create the double amount of outputs, because of potential
        // storage deposit return unlock conditions and also consider the remainder output.
        for output_ids_chunk in output_ids.chunks(60) {
            let transaction = wallet.claim_outputs(output_ids_chunk.to_vec()).await?;
            println_log_info!(
                "Claiming transaction sent:\n{:?}\n{:?}",
                transaction.transaction_id,
                transaction.block_id
            );
        }
    };

    Ok(())
}

/// `claimable-outputs` command
pub async fn claimable_outputs_command(wallet: &Wallet) -> Result<(), Error> {
    for output_id in wallet.claimable_outputs(OutputsToClaim::All).await? {
        let wallet_data = wallet.data().await;
        // Unwrap: for the iterated `OutputId`s this call will always return `Some(...)`.
        let output = &wallet_data.get_output(&output_id).unwrap().output;
        let kind = match output {
            Output::Nft(_) => "Nft",
            Output::Basic(_) => "Basic",
            _ => unreachable!(),
        };
        println_log_info!("{output_id:?} ({kind})");

        if let Some(native_token) = output.native_token() {
            println_log_info!("  - native token amount:");
            println_log_info!("    + {} {}", native_token.amount(), native_token.token_id());
        }

        if let Some(unlock_conditions) = output.unlock_conditions() {
            let deposit_return = unlock_conditions
                .storage_deposit_return()
                .map(|deposit_return| deposit_return.amount())
                .unwrap_or(0);
            let amount = output.amount() - deposit_return;
            println_log_info!("  - base coin amount: {}", amount);

            if let Some(expiration) = unlock_conditions.expiration() {
                let slot_index = wallet.client().get_slot_index().await?;

                if *expiration.slot_index() > *slot_index {
                    println_log_info!("  - expires in {} slot indices", *expiration.slot_index() - *slot_index);
                } else {
                    println_log_info!(
                        "  - expired {} slot indices ago",
                        *slot_index - *expiration.slot_index()
                    );
                }
            }
        }
    }

    Ok(())
}

// `congestion` command
pub async fn congestion_command(
    wallet: &Wallet,
    account_id: Option<AccountId>,
    work_score: Option<u32>,
) -> Result<(), Error> {
    let account_id = {
        let wallet_data = wallet.data().await;
        account_id
            .or_else(|| wallet_data.first_account_id())
            .ok_or(WalletError::AccountNotFound)?
    };

    let congestion = wallet.client().get_account_congestion(&account_id, work_score).await?;

    println_log_info!("{congestion:#?}");

    Ok(())
}

// `consolidate` command
pub async fn consolidate_command(wallet: &Wallet) -> Result<(), Error> {
    println_log_info!("Consolidating outputs.");

    let transaction = wallet
        .consolidate_outputs(ConsolidationParams::new().with_force(true))
        .await?;

    println_log_info!(
        "Consolidation transaction sent:\n{:?}\n{:?}",
        transaction.transaction_id,
        transaction.block_id
    );

    Ok(())
}

// `create-account-output` command
pub async fn create_account_output_command(wallet: &Wallet) -> Result<(), Error> {
    println_log_info!("Creating account output.");

    let transaction = wallet.create_account_output(None, None).await?;

    println_log_info!(
        "Account output creation transaction sent:\n{:?}\n{:?}",
        transaction.transaction_id,
        transaction.block_id
    );

    Ok(())
}

// `create-delegation` command
pub async fn create_delegation_command(
    wallet: &Wallet,
    address: Option<Bech32Address>,
    delegated_amount: u64,
    validator_account_id: AccountId,
) -> Result<(), Error> {
    println_log_info!("Creating delegation output.");

    let transaction = wallet
        .create_delegation_output(
            CreateDelegationParams {
                address,
                delegated_amount,
                validator_address: AccountAddress::new(validator_account_id),
            },
            None,
        )
        .await?;

    println_log_info!(
        "Delegation creation transaction sent:\n{:?}\n{:?}\n{:?}",
        transaction.transaction.transaction_id,
        transaction.transaction.block_id,
        transaction.delegation_id
    );

    Ok(())
}

// `create-native-token` command
pub async fn create_native_token_command(
    wallet: &Wallet,
    circulating_supply: U256,
    maximum_supply: U256,
    foundry_metadata: Option<MetadataFeature>,
) -> Result<(), Error> {
    // If no account output exists, create one first
    if wallet.balance().await?.accounts().is_empty() {
        let transaction = wallet.create_account_output(None, None).await?;
        println_log_info!(
            "Account output minting transaction sent:\n{:?}\n{:?}",
            transaction.transaction_id,
            transaction.block_id
        );
        wallet
            .reissue_transaction_until_included(&transaction.transaction_id, None, None)
            .await?;
        // Sync wallet after the transaction got confirmed, so the account output is available
        wallet.sync(None).await?;
    }

    let params = CreateNativeTokenParams {
        account_id: None,
        circulating_supply,
        maximum_supply,
        foundry_metadata,
    };

    let create_transaction = wallet.create_native_token(params, None).await?;

    println_log_info!(
        "Transaction to create native token sent:\n{:?}\n{:?}",
        create_transaction.transaction.transaction_id,
        create_transaction.transaction.block_id
    );

    Ok(())
}

// `delay-delegation-claiming` command
pub async fn delay_delegation_claiming_command(
    wallet: &Wallet,
    delegation_id: DelegationId,
    reclaim_excess: bool,
) -> Result<(), Error> {
    println_log_info!("Delaying delegation claiming.");

    let transaction = wallet.delay_delegation_claiming(delegation_id, reclaim_excess).await?;

    println_log_info!(
        "Delay delegation claiming transaction sent:\n{:?}\n{:?}",
        transaction.transaction_id,
        transaction.block_id
    );

    Ok(())
}

// `destroy-account` command
pub async fn destroy_account_command(wallet: &Wallet, account_id: AccountId) -> Result<(), Error> {
    println_log_info!("Destroying account {account_id}.");

    let transaction = wallet.burn(account_id, None).await?;

    println_log_info!(
        "Destroying account transaction sent:\n{:?}\n{:?}",
        transaction.transaction_id,
        transaction.block_id
    );

    Ok(())
}

// `destroy-delegation` command
pub async fn destroy_delegation_command(wallet: &Wallet, delegation_id: DelegationId) -> Result<(), Error> {
    println_log_info!("Destroying delegation {delegation_id}.");

    let transaction = wallet.burn(delegation_id, None).await?;

    println_log_info!(
        "Destroying delegation transaction sent:\n{:?}\n{:?}",
        transaction.transaction_id,
        transaction.block_id
    );

    Ok(())
}

// `destroy-foundry` command
pub async fn destroy_foundry_command(wallet: &Wallet, foundry_id: FoundryId) -> Result<(), Error> {
    println_log_info!("Destroying foundry {foundry_id}.");

    let transaction = wallet.burn(foundry_id, None).await?;

    println_log_info!(
        "Destroying foundry transaction sent:\n{:?}\n{:?}",
        transaction.transaction_id,
        transaction.block_id
    );

    Ok(())
}

// `end-staking` command
pub async fn end_staking_command(wallet: &Wallet, account_id: AccountId) -> Result<(), Error> {
    println_log_info!("Ending staking for {account_id}.");

    let transaction = wallet.end_staking(account_id).await?;

    println_log_info!(
        "End staking transaction sent:\n{:?}\n{:?}",
        transaction.transaction_id,
        transaction.block_id
    );

    Ok(())
}

// `extend-staking` command
pub async fn extend_staking_command(
    wallet: &Wallet,
    account_id: AccountId,
    additional_epochs: u32,
) -> Result<(), Error> {
    println_log_info!("Extending staking for {account_id} by {additional_epochs} epochs.");

    let transaction = wallet.extend_staking(account_id, additional_epochs).await?;

    println_log_info!(
        "Extend staking transaction sent:\n{:?}\n{:?}",
        transaction.transaction_id,
        transaction.block_id
    );

    Ok(())
}

// `faucet` command
pub async fn faucet_command(wallet: &Wallet, address: Option<Bech32Address>, url: Option<String>) -> Result<(), Error> {
    let address = if let Some(address) = address {
        address
    } else {
        wallet.address().await
    };

    let faucet_url = url.as_deref().unwrap_or("http://localhost:8088/api/enqueue");
    let response = request_funds_from_faucet(faucet_url, &address).await?;

    println_log_info!("{response}");

    Ok(())
}

// `implicit-account-creation-address` command
pub async fn implicit_account_creation_address_command(wallet: &Wallet) -> Result<(), Error> {
    let address = wallet.implicit_account_creation_address().await?;

    println_log_info!("{address}");

    Ok(())
}

// `implicit-account-transition` command
pub async fn implicit_account_transition_command(wallet: &Wallet, output_id: OutputId) -> Result<(), Error> {
    let transaction = wallet
        .implicit_account_transition(&output_id, BlockIssuerKeySource::ImplicitAccountAddress)
        .await?;

    println_log_info!(
        "Implicit account transition transaction sent:\n{:?}\n{:?}",
        transaction.transaction_id,
        transaction.block_id
    );

    Ok(())
}

// `implicit-accounts` command
pub async fn implicit_accounts_command(wallet: &Wallet) -> Result<(), Error> {
    let wallet_data = wallet.data().await;
    let implicit_accounts = wallet_data.implicit_accounts();
    let hrp = wallet.client().get_bech32_hrp().await?;

    println_log_info!("Implicit accounts:\n");

    for implicit_account in implicit_accounts {
        let output_id = implicit_account.output_id;
        let account_id = AccountId::from(&output_id);
        let account_address = account_id.to_bech32(hrp);
        let bic = wallet
            .client()
            .get_account_congestion(&account_id, None)
            .await
            .map(|r| r.block_issuance_credits)
            .ok();

        println_log_info!(
            "{:<16} {output_id}\n{:<16} {account_id}\n{:<16} {account_address}\n{:<16} {bic:?}\n",
            "Output ID:",
            "Account ID:",
            "Account Address:",
            "BIC:"
        );
    }

    Ok(())
}

// `melt-native-token` command
pub async fn melt_native_token_command(wallet: &Wallet, token_id: TokenId, amount: U256) -> Result<(), Error> {
    let transaction = wallet.melt_native_token(token_id, amount, None).await?;

    println_log_info!(
        "Native token melting transaction sent:\n{:?}\n{:?}",
        transaction.transaction_id,
        transaction.block_id
    );

    Ok(())
}

// `mint-native-token` command
pub async fn mint_native_token_command(wallet: &Wallet, token_id: TokenId, amount: U256) -> Result<(), Error> {
    let mint_transaction = wallet.mint_native_token(token_id, amount, None).await?;

    println_log_info!(
        "Transaction minting additional native tokens sent:\n{:?}\n{:?}",
        mint_transaction.transaction_id,
        mint_transaction.block_id
    );

    Ok(())
}

// `mint-nft` command
pub async fn mint_nft_command(
    wallet: &Wallet,
    address: Option<Bech32Address>,
    metadata: Option<(String, Vec<u8>)>,
    immutable_metadata: Option<(String, Vec<u8>)>,
    tag: Option<String>,
    sender: Option<Bech32Address>,
    issuer: Option<Bech32Address>,
) -> Result<(), Error> {
    let tag = if let Some(hex) = tag {
        Some(prefix_hex::decode(hex).map_err(|e| Error::Miscellaneous(e.to_string()))?)
    } else {
        None
    };

    let mut nft_options = MintNftParams::new()
        .with_address(address)
        .with_tag(tag)
        .with_sender(sender)
        .with_issuer(issuer);

    if let Some(metadata) = metadata {
        nft_options = nft_options.with_metadata(MetadataFeature::new([metadata])?);
    }
    if let Some(immutable_metadata) = immutable_metadata {
        nft_options = nft_options.with_immutable_metadata(MetadataFeature::new([immutable_metadata])?);
    }

    let transaction = wallet.mint_nfts([nft_options], None).await?;

    println_log_info!(
        "NFT minting transaction sent:\n{:?}\n{:?}",
        transaction.transaction_id,
        transaction.block_id
    );

    Ok(())
}

// `node-info` command
pub async fn node_info_command(wallet: &Wallet) -> Result<(), Error> {
    let node_info = serde_json::to_string_pretty(&wallet.client().get_info().await?)?;

    println_log_info!("Current node info: {node_info}");

    Ok(())
}

/// `output` command
pub async fn output_command(wallet: &Wallet, selector: OutputSelector, metadata: bool) -> Result<(), Error> {
    let wallet_data = wallet.data().await;
    let output = match selector {
        OutputSelector::Id(id) => wallet_data.get_output(&id),
        OutputSelector::Index(index) => {
            let mut outputs = wallet_data.outputs().values().collect::<Vec<_>>();
            outputs.sort_unstable_by_key(|o| o.output_id);
            outputs.into_iter().nth(index)
        }
    };

    if let Some(output) = output {
        if metadata {
            println_log_info!("{output:#?}");
        } else {
            println_log_info!("{:#?}", output.output);
        }
    } else {
        println_log_info!("Output not found");
    }

    Ok(())
}

/// `outputs` command
pub async fn outputs_command(wallet: &Wallet) -> Result<(), Error> {
    print_outputs(wallet.data().await.outputs().values().cloned().collect(), "Outputs:")
}

// `send` command
pub async fn send_command(
    wallet: &Wallet,
    address: impl ConvertTo<Bech32Address>,
    amount: u64,
    return_address: Option<impl ConvertTo<Bech32Address>>,
    expiration: Option<SlotIndex>,
    allow_micro_amount: bool,
) -> Result<(), Error> {
    let params = [SendParams::new(amount, address)?
        .with_return_address(return_address.map(ConvertTo::convert).transpose()?)
        .with_expiration(expiration)];
    let transaction = wallet
        .send_with_params(
            params,
            TransactionOptions {
                allow_micro_amount,
                ..Default::default()
            },
        )
        .await?;

    println_log_info!(
        "Transaction sent:\n{:?}\n{:?}",
        transaction.transaction_id,
        transaction.block_id
    );

    Ok(())
}

// `send-native-token` command
pub async fn send_native_token_command(
    wallet: &Wallet,
    address: impl ConvertTo<Bech32Address>,
    token_id: TokenId,
    amount: U256,
    gift_storage_deposit: Option<bool>,
) -> Result<(), Error> {
    let address = address.convert()?;
    let transaction = if gift_storage_deposit.unwrap_or(false) {
        // Send native tokens together with the required storage deposit
        let storage_params = wallet.client().get_storage_score_parameters().await?;

        wallet.client().bech32_hrp_matches(address.hrp()).await?;

        let outputs = [BasicOutputBuilder::new_with_minimum_amount(storage_params)
            .add_unlock_condition(AddressUnlockCondition::new(address))
            .with_native_token(NativeToken::new(token_id, amount)?)
            .finish_output()?];

        wallet.send_outputs(outputs, None).await?
    } else {
        // Send native tokens with storage deposit return and expiration
        let outputs = [SendNativeTokenParams::new(address, (token_id, amount))?];
        wallet.send_native_tokens(outputs, None).await?
    };

    println_log_info!(
        "Native token transaction sent:\n{:?}\n{:?}",
        transaction.transaction_id,
        transaction.block_id
    );

    Ok(())
}

// `send-nft` command
pub async fn send_nft_command(
    wallet: &Wallet,
    address: impl ConvertTo<Bech32Address>,
    nft_id: NftId,
) -> Result<(), Error> {
    let outputs = [SendNftParams::new(address.convert()?, nft_id)?];
    let transaction = wallet.send_nft(outputs, None).await?;

    println_log_info!(
        "Nft transaction sent:\n{:?}\n{:?}",
        transaction.transaction_id,
        transaction.block_id
    );

    Ok(())
}

// `sync` command
pub async fn sync_command(wallet: &Wallet) -> Result<(), Error> {
    let balance = wallet
        .sync(Some(SyncOptions {
            sync_native_token_foundries: true,
            sync_implicit_accounts: true,
            ..Default::default()
        }))
        .await?;
    println_log_info!("Synced.");
    println_log_info!("{balance:#?}");

    Ok(())
}

/// `transaction` command
pub async fn transaction_command(wallet: &Wallet, selector: TransactionSelector) -> Result<(), Error> {
    let wallet_data = wallet.data().await;
    let transaction = match selector {
        TransactionSelector::Id(id) => wallet_data.get_transaction(&id),
        TransactionSelector::Index(index) => {
            let mut transactions = wallet_data.transactions().values().collect::<Vec<_>>();
            transactions.sort_unstable_by(|a, b| b.timestamp.cmp(&a.timestamp));
            transactions.into_iter().nth(index)
        }
    };

    if let Some(tx) = transaction {
        println_log_info!("{:#?}", tx);
    } else {
        println_log_info!("No transaction found");
    }

    Ok(())
}

/// `transactions` command
pub async fn transactions_command(wallet: &Wallet, show_details: bool) -> Result<(), Error> {
    let wallet_data = wallet.data().await;
    let mut transactions = wallet_data.transactions().values().collect::<Vec<_>>();
    transactions.sort_unstable_by(|a, b| b.timestamp.cmp(&a.timestamp));

    if transactions.is_empty() {
        println_log_info!("No transactions found");
    } else {
        for (i, tx) in transactions.into_iter().enumerate() {
            if show_details {
                println_log_info!("{:#?}", tx);
            } else {
                let transaction_time = to_utc_date_time(tx.timestamp)?;
                let formatted_time = transaction_time.format("%Y-%m-%d %H:%M:%S UTC").to_string();

                println_log_info!("{:<5}{}\t{}", i, tx.transaction_id, formatted_time);
            }
        }
    }

    Ok(())
}

/// `unspent-outputs` command
pub async fn unspent_outputs_command(wallet: &Wallet) -> Result<(), Error> {
    print_outputs(
        wallet.data().await.unspent_outputs().values().cloned().collect(),
        "Unspent outputs:",
    )
}

// pub async fn vote_command(wallet: &Wallet, event_id: ParticipationEventId, answers: Vec<u8>) -> Result<(), Error> {
//     let transaction = wallet.vote(Some(event_id), Some(answers)).await?;

//     println_log_info!(
//         "Voting transaction sent:\n{:?}\n{:?}",
//         transaction.transaction_id,
//         transaction.block_id
//     );

//     Ok(())
// }

// pub async fn stop_participating_command(wallet: &Wallet, event_id: ParticipationEventId) -> Result<(), Error> {
//     let transaction = wallet.stop_participating(event_id).await?;

//     println_log_info!(
//         "Stop participating transaction sent:\n{:?}\n{:?}",
//         transaction.transaction_id,
//         transaction.block_id
//     );

//     Ok(())
// }

// pub async fn participation_overview_command(
//     wallet: &Wallet,
//     event_ids: Option<Vec<ParticipationEventId>>,
// ) -> Result<(), Error> {
//     let participation_overview = wallet.get_participation_overview(event_ids).await?;

//     println_log_info!("Participation overview: {participation_overview:?}");

//     Ok(())
// }

// pub async fn voting_power_command(wallet: &Wallet) -> Result<(), Error> {
//     let voting_power = wallet.get_voting_power().await?;

//     println_log_info!("Voting power: {voting_power}");

//     Ok(())
// }

// pub async fn increase_voting_power_command(wallet: &Wallet, amount: u64) -> Result<(), Error> {
//     let transaction = wallet.increase_voting_power(amount).await?;

//     println_log_info!(
//         "Increase voting power transaction sent:\n{:?}\n{:?}",
//         transaction.transaction_id,
//         transaction.block_id
//     );

//     Ok(())
// }

// pub async fn decrease_voting_power_command(wallet: &Wallet, amount: u64) -> Result<(), Error> {
//     let transaction = wallet.decrease_voting_power(amount).await?;

//     println_log_info!(
//         "Decrease voting power transaction sent:\n{:?}\n{:?}",
//         transaction.transaction_id,
//         transaction.block_id
//     );

//     Ok(())
// }

// pub async fn voting_output_command(wallet: &Wallet) -> Result<(), Error> {
//     let output = wallet.get_voting_output().await?;

//     println_log_info!("Voting output: {output:?}");

//     Ok(())
// }

async fn print_wallet_address(wallet: &Wallet) -> Result<(), Error> {
    let address = wallet.address().await;

    let mut log = format!(
        "Address:\n{:<9}{}\n{:<9}{:?}",
        "Bech32:",
        address,
        "Hex:",
        address.inner()
    );

    let slot_index = wallet.client().get_slot_index().await?;
    let protocol_parameters = wallet.client().get_protocol_parameters().await?;

    let mut output_ids = Vec::new();
    let mut amount = 0;
    let mut native_tokens = NativeTokensBuilder::new();
    let mut accounts = Vec::new();
    let mut foundries = Vec::new();
    let mut nfts = Vec::new();
    let mut delegations = Vec::new();
    let mut anchors = Vec::new();

    for output_data in wallet.data().await.unspent_outputs().values() {
        let output_id = output_data.output_id;
        output_ids.push(output_id);

        // Output might be associated with the address, but can't be unlocked by it, so we check that here.
        let required_address = &output_data
            .output
            .required_address(slot_index, protocol_parameters.committable_age_range())?;

        if required_address
            .as_ref()
            .is_some_and(|required_address| required_address == address.inner())
        {
            if let Some(nt) = output_data.output.native_token() {
                native_tokens.add_native_token(*nt)?;
            }
            match &output_data.output {
                Output::Basic(_) => {}
                Output::Account(account) => accounts.push(account.account_id_non_null(&output_id)),
                Output::Foundry(foundry) => foundries.push(foundry.id()),
                Output::Nft(nft) => nfts.push(nft.nft_id_non_null(&output_id)),
                Output::Delegation(delegation) => delegations.push(delegation.delegation_id_non_null(&output_id)),
                Output::Anchor(anchor) => anchors.push(anchor.anchor_id_non_null(&output_id)),
            }
            let unlock_conditions = output_data
                .output
                .unlock_conditions()
                .expect("output must have unlock conditions");
            let sdr_amount = unlock_conditions
                .storage_deposit_return()
                .map(|sdr| sdr.amount())
                .unwrap_or(0);

            amount += output_data.output.amount() - sdr_amount;
        }
    }

    let bip_path = wallet.signing_options().clone();
    log = format!("{log}\nBIP path: {bip_path:?}");

    log = format!(
        "{log}\nOutputs: {:#?}\nBase coin amount: {}\nNative Tokens: {:?}\nAccounts: {:?}\nFoundries: {:?}\nNFTs: {:?}\nDelegations: {:?}\nAnchors: {:?}\n",
        output_ids,
        amount,
        native_tokens.finish_vec()?,
        accounts,
        foundries,
        nfts,
        delegations,
        anchors
    );

    println_log_info!("{log}");

    Ok(())
}

// loop on the wallet prompt
pub async fn prompt(wallet: &Wallet) -> Result<(), Error> {
    let config = Config::builder()
        .auto_add_history(true)
        .history_ignore_space(true)
        .completion_type(rustyline::CompletionType::List)
        .edit_mode(rustyline::EditMode::Emacs)
        .build();

    let mut rl = Editor::with_history(config, MemHistory::with_config(config))?;
    rl.set_helper(Some(WalletCommandHelper::default()));

    loop {
        match prompt_internal(wallet, &mut rl).await {
            Ok(res) => match res {
                PromptResponse::Reprompt => (),
                PromptResponse::Done => {
                    return Ok(());
                }
            },
            Err(e) => {
                println_log_error!("{e}");
            }
        }
    }
}

pub enum PromptResponse {
    Reprompt,
    Done,
}

async fn ensure_password(wallet: &Wallet) -> Result<(), Error> {
    if matches!(*wallet.get_secret_manager().read().await, SecretManager::Stronghold(_))
        && !wallet.is_stronghold_password_available().await?
    {
        let password = get_password("Stronghold password", false)?;
        wallet.set_stronghold_password(password).await?;
    }

    Ok(())
}

pub async fn prompt_internal(
    wallet: &Wallet,
    rl: &mut Editor<WalletCommandHelper, MemHistory>,
) -> Result<PromptResponse, Error> {
    let prompt = if let Some(alias) = wallet.alias().await {
        format!("Wallet \"{alias}\": ")
    } else {
        String::from("Wallet: ")
    };

    if let Some(helper) = rl.helper_mut() {
        helper.set_prompt(prompt.green().to_string());
    }

    let input = rl.readline(&prompt);
    match input {
        Ok(command) => {
            match command.trim() {
                "" => {}
                "h" | "help" => WalletCli::print_help()?,
                "c" | "clear" => {
                    // Clear console
                    let _ = std::process::Command::new("clear").status();
                }
                _ => {
                    // Prepend `Wallet: ` so the parsing will be correct
                    let command = format!("Wallet: {command}");
                    let protocol_cli = match WalletCli::try_parse_from(command.split_whitespace()) {
                        Ok(protocol_cli) => protocol_cli,
                        Err(err) => {
                            println!("{err}");
                            return Ok(PromptResponse::Reprompt);
                        }
                    };
                    match protocol_cli.command {
                        WalletCommand::Accounts => accounts_command(wallet).await,
                        WalletCommand::Address => address_command(wallet).await,
                        WalletCommand::AllotMana { mana, account_id } => {
                            ensure_password(wallet).await?;
                            allot_mana_command(wallet, mana, account_id).await
                        }
                        WalletCommand::AnnounceCandidacy { account_id } => {
                            ensure_password(wallet).await?;
                            announce_candidacy_command(wallet, account_id).await
                        }
                        WalletCommand::Balance => balance_command(wallet).await,
                        WalletCommand::BeginStaking {
                            account_id,
                            staked_amount,
                            fixed_cost,
                            staking_period,
                        } => {
                            ensure_password(wallet).await?;
                            begin_staking_command(wallet, account_id, staked_amount, fixed_cost, staking_period).await
                        }
                        WalletCommand::BurnNativeToken { token_id, amount } => {
                            ensure_password(wallet).await?;
                            burn_native_token_command(wallet, token_id, amount).await
                        }
                        WalletCommand::BurnNft { nft_id } => {
                            ensure_password(wallet).await?;
                            burn_nft_command(wallet, nft_id).await
                        }
                        WalletCommand::Claim { output_id } => {
                            ensure_password(wallet).await?;
                            claim_command(wallet, output_id).await
                        }
                        WalletCommand::ClaimableOutputs => claimable_outputs_command(wallet).await,
                        WalletCommand::Congestion { account_id, work_score } => {
                            congestion_command(wallet, account_id, work_score).await
                        }
                        WalletCommand::Consolidate => {
                            ensure_password(wallet).await?;
                            consolidate_command(wallet).await
                        }
                        WalletCommand::CreateAccountOutput => {
                            ensure_password(wallet).await?;
                            create_account_output_command(wallet).await
                        }
                        WalletCommand::CreateDelegation {
                            address,
                            delegated_amount,
                            validator_account_id,
                        } => {
                            ensure_password(wallet).await?;
                            create_delegation_command(wallet, address, delegated_amount, validator_account_id).await
                        }
                        WalletCommand::CreateNativeToken {
                            circulating_supply,
                            maximum_supply,
                            foundry_metadata_key,
                            foundry_metadata_hex,
                            foundry_metadata_file,
                        } => {
                            ensure_password(wallet).await?;
                            create_native_token_command(
                                wallet,
                                circulating_supply,
                                maximum_supply,
                                bytes_from_hex_or_file(foundry_metadata_hex, foundry_metadata_file)
                                    .await?
                                    .map(|d| MetadataFeature::new([(foundry_metadata_key, d)]))
                                    .transpose()?,
                            )
                            .await
                        }
                        WalletCommand::DelayDelegationClaiming {
                            delegation_id,
                            reclaim_excess,
                        } => {
                            ensure_password(wallet).await?;
                            delay_delegation_claiming_command(wallet, delegation_id, reclaim_excess).await
                        }
                        WalletCommand::DestroyAccount { account_id } => {
                            ensure_password(wallet).await?;
                            destroy_account_command(wallet, account_id).await
                        }
                        WalletCommand::DestroyDelegation { delegation_id } => {
                            ensure_password(wallet).await?;
                            destroy_delegation_command(wallet, delegation_id).await
                        }
                        WalletCommand::DestroyFoundry { foundry_id } => {
                            ensure_password(wallet).await?;
                            destroy_foundry_command(wallet, foundry_id).await
                        }
                        WalletCommand::EndStaking { account_id } => {
                            ensure_password(wallet).await?;
                            end_staking_command(wallet, account_id).await
                        }
                        WalletCommand::Exit => {
                            return Ok(PromptResponse::Done);
                        }
                        WalletCommand::ExtendStaking {
                            account_id,
                            additional_epochs,
                        } => {
                            ensure_password(wallet).await?;
                            extend_staking_command(wallet, account_id, additional_epochs).await
                        }
                        WalletCommand::Faucet { address, url } => faucet_command(wallet, address, url).await,
                        WalletCommand::ImplicitAccountCreationAddress => {
                            implicit_account_creation_address_command(wallet).await
                        }
                        WalletCommand::ImplicitAccountTransition { output_id } => {
                            ensure_password(wallet).await?;
                            implicit_account_transition_command(wallet, output_id).await
                        }
                        WalletCommand::ImplicitAccounts => implicit_accounts_command(wallet).await,
                        WalletCommand::MeltNativeToken { token_id, amount } => {
                            ensure_password(wallet).await?;
                            melt_native_token_command(wallet, token_id, amount).await
                        }
                        WalletCommand::MintNativeToken { token_id, amount } => {
                            ensure_password(wallet).await?;
                            mint_native_token_command(wallet, token_id, amount).await
                        }
                        WalletCommand::MintNft {
                            address,
                            immutable_metadata_key,
                            immutable_metadata_hex,
                            immutable_metadata_file,
                            metadata_key,
                            metadata_hex,
                            metadata_file,
                            tag,
                            sender,
                            issuer,
                        } => {
                            ensure_password(wallet).await?;
                            mint_nft_command(
                                wallet,
                                address,
                                bytes_from_hex_or_file(metadata_hex, metadata_file)
                                    .await?
                                    .map(|value| (metadata_key, value)),
                                bytes_from_hex_or_file(immutable_metadata_hex, immutable_metadata_file)
                                    .await?
                                    .map(|value| (immutable_metadata_key, value)),
                                tag,
                                sender,
                                issuer,
                            )
                            .await
                        }
                        WalletCommand::NodeInfo => node_info_command(wallet).await,
                        WalletCommand::Output { selector, metadata } => {
                            output_command(wallet, selector, metadata).await
                        }
                        WalletCommand::Outputs => outputs_command(wallet).await,
                        WalletCommand::Send {
                            address,
                            amount,
                            return_address,
                            expiration,
                            allow_micro_amount,
                        } => {
                            ensure_password(wallet).await?;
                            let allow_micro_amount = if return_address.is_some() || expiration.is_some() {
                                true
                            } else {
                                allow_micro_amount
                            };
                            send_command(wallet, address, amount, return_address, expiration, allow_micro_amount).await
                        }
                        WalletCommand::SendNativeToken {
                            address,
                            token_id,
                            amount,
                            gift_storage_deposit,
                        } => {
                            ensure_password(wallet).await?;
                            send_native_token_command(wallet, address, token_id, amount, gift_storage_deposit).await
                        }
                        WalletCommand::SendNft { address, nft_id } => {
                            ensure_password(wallet).await?;
                            send_nft_command(wallet, address, nft_id).await
                        }
                        WalletCommand::Sync => sync_command(wallet).await,
                        WalletCommand::Transaction { selector } => transaction_command(wallet, selector).await,
                        WalletCommand::Transactions { show_details } => {
                            transactions_command(wallet, show_details).await
                        }
                        WalletCommand::UnspentOutputs => unspent_outputs_command(wallet).await,
                        // WalletCommand::Vote { event_id, answers } => vote_command(wallet, event_id, answers).await,
                        // WalletCommand::StopParticipating { event_id } => {
                        //     stop_participating_command(wallet, event_id).await
                        // }
                        // WalletCommand::ParticipationOverview { event_ids } => {
                        //     let event_ids = (!event_ids.is_empty()).then_some(event_ids);
                        //     participation_overview_command(wallet, event_ids).await
                        // }
                        // WalletCommand::VotingPower => voting_power_command(wallet).await,
                        // WalletCommand::IncreaseVotingPower { amount } => {
                        //     increase_voting_power_command(wallet, amount).await
                        // }
                        // WalletCommand::DecreaseVotingPower { amount } => {
                        //     decrease_voting_power_command(wallet, amount).await
                        // }
                        // WalletCommand::VotingOutput => voting_output_command(wallet).await,
                    }
                    .unwrap_or_else(|err| {
                        println_log_error!("{err}");
                    });
                }
            }
        }
        Err(ReadlineError::Interrupted) => {
            return Ok(PromptResponse::Done);
        }
        Err(err) => {
            println_log_error!("{err}");
        }
    }

    Ok(PromptResponse::Reprompt)
}

fn print_outputs(mut outputs: Vec<OutputData>, title: &str) -> Result<(), Error> {
    if outputs.is_empty() {
        println_log_info!("No outputs found");
    } else {
        println_log_info!("{title}");
        outputs.sort_unstable_by_key(|o| o.output_id);

        for (i, output_data) in outputs.into_iter().enumerate() {
            let kind_str = if output_data.output.is_implicit_account() {
                "ImplicitAccount"
            } else {
                output_data.output.kind_str()
            };

            println_log_info!(
                "{:<5}{} {:<16}{}",
                i,
                &output_data.output_id,
                kind_str,
                if output_data.is_spent() { "Spent" } else { "Unspent" },
            );
        }
    }

    Ok(())
}<|MERGE_RESOLUTION|>--- conflicted
+++ resolved
@@ -8,7 +8,7 @@
 use clap::{CommandFactory, Parser, Subcommand};
 use colored::Colorize;
 use iota_sdk::{
-    client::{request_funds_from_faucet, secret::SecretManager},
+    client::{request_funds_from_faucet, secret::DowncastSecretManager},
     types::block::{
         address::{AccountAddress, Bech32Address, ToBech32Ext},
         mana::ManaAllotment,
@@ -23,14 +23,9 @@
     },
     utils::ConvertTo,
     wallet::{
-<<<<<<< HEAD
-        types::OutputData, ConsolidationParams, CreateNativeTokenParams, Error as WalletError, MintNftParams,
-        OutputsToClaim, SendNativeTokenParams, SendNftParams, SendParams, SyncOptions, TransactionOptions,
-=======
         types::OutputData, BeginStakingParams, ConsolidationParams, CreateDelegationParams, CreateNativeTokenParams,
         Error as WalletError, MintNftParams, OutputsToClaim, SendNativeTokenParams, SendNftParams, SendParams,
-        SyncOptions, TransactionOptions, Wallet,
->>>>>>> 7fb722c7
+        SyncOptions, TransactionOptions,
     },
     U256,
 };
@@ -39,13 +34,8 @@
 use self::completer::WalletCommandHelper;
 use crate::{
     error::Error,
-<<<<<<< HEAD
-    helper::{bytes_from_hex_or_file, to_utc_date_time},
+    helper::{bytes_from_hex_or_file, get_password, to_utc_date_time},
     println_log_error, println_log_info, Wallet,
-=======
-    helper::{bytes_from_hex_or_file, get_password, to_utc_date_time},
-    println_log_error, println_log_info,
->>>>>>> 7fb722c7
 };
 
 #[derive(Debug, Parser)]
@@ -1353,11 +1343,11 @@
 }
 
 async fn ensure_password(wallet: &Wallet) -> Result<(), Error> {
-    if matches!(*wallet.get_secret_manager().read().await, SecretManager::Stronghold(_))
-        && !wallet.is_stronghold_password_available().await?
-    {
-        let password = get_password("Stronghold password", false)?;
-        wallet.set_stronghold_password(password).await?;
+    if let Ok(stronghold) = (&*wallet.secret_manager().read().await).as_stronghold() {
+        if stronghold.is_key_available().await {
+            let password = get_password("Stronghold password", false)?;
+            stronghold.set_password(password).await?;
+        }
     }
 
     Ok(())
