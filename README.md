# iota.rs

🚧 This repository now targets Chrysalis part 2! It will have many breaking change along the way. Please use with caution! 🚧

This is the **alpha** version of official Rust library, which allows you to do the following:
* Create transactions
* Sign transactions
* Generate addresses
* Interact with an IOTA node

This client library is still in the alpha stage but it should cover most use cases. The main crate is under `iota-core`. The library named `iota` re-exports fundamental crates from `bee` and also provides client features and utilities. API calls like `post_message` and `get_outputs` are supported. There may be some performance and stability issues. Please report any issues in our [issue tracker](https://github.com/iotaledger/iota.rs/issues).

| Table of contents                                 |
| :------------------------------------------------ |
| [Prerequisites](#prerequisites)                   |
| [Using the library](#installing-the-library)      |
| [API reference](#api-reference)                   |
| [Examples](#examples)                             |
| [Supporting the project](#supporting-the-project) |
| [Joining the discussion](#joining-the-discussion) |
| [License](#license)                               |

## Requirements

To use the library, we recommend you update Rust to latest stable version [`$ rustup update stable`](https://github.com/rust-lang/rustup.rs#keeping-rust-up-to-date). Nightly should be fine but some changes might not be compatible.

`no_std` is not currently supported, but we are working on it in [bee](https://github.com/iotaledger/bee), and will provide it as feature once the new implementation is ready.

### Dependencies

`cmake` and `openssl` are required. In order to run the build process succesfully using Cargo you might need install additional build tools on your system. 

### Windows

`cmake` can be downloaded on the [official website](https://cmake.org/download/) and `openssl` can be installed with [vcpkg](https://github.com/microsoft/vcpkg) or [chocolatey](https://chocolatey.org/).

- Installing `openssl` with `vcpkg`:

```
$ ./vcpkg.exe install openssl:x64-windows
$ ./vcpkg.exe integrate install
# you may want to add this to the system environment variables since you'll need it to compile the crate
$ set VCPKGRS_DYNAMIC=1
```

- Installing `openssl` with `chocolatey`:

```
$ choco install openssl
# you may need to set the OPENSSL_ROOT_DIR environment variable
$ set OPENSSL_ROOT_DIR="C:\Program Files\OpenSSL-Win64"
```

### macOS

`cmake` and `openssl` can be installed with `Homebrew`:

```
$ brew install cmake
$ brew install openssl@1.1
# you may want to add this to your .zshrc or .bashrc since you'll need it to compile the crate
$ OPENSSL_ROOT_DIR=$(brew --prefix openssl@1.1)
```

### Linux

<<<<<<< HEAD
Install `cmake` and `openssl` with your distro's package manager or download from their websites.
=======
Install `cmake` and `openssl` with your distro's package manager or download from their websites and you should be ready to compile the crate. On Debian and Ubuntu you will also need `build-essential`.
>>>>>>> 82f3eabf

## Using the library

Using the library is easy, just add it as dependancy in `Cargo.toml`:

```
[dependencies]
iota-core = { git = "https://github.com/iotaledger/iota.rs", branch = "dev" }
```

And then you can use the library in your code with `iota`.

## API reference

You can read the [API reference](https://docs.rs/iota-core) here, or generate it yourself.

If you'd like to explore the implementation in more depth, the following command generates docs for the whole crate, including private modules:

```
cargo doc --document-private-items --no-deps --open
```

## Examples

You can see the examples in the [examples](examples/) directory and try them with:

```
cargo run --example balance
```

## Supporting the project

## Joining the discussion

If you want to get involved in the community, need help with setting up, have any issues or just want to discuss IOTA with other people, feel free to join our [Discord](https://discord.iota.org/).

## License

The Apache 2.0 license can be found [here](LICENSE).<|MERGE_RESOLUTION|>--- conflicted
+++ resolved
@@ -64,11 +64,7 @@
 
 ### Linux
 
-<<<<<<< HEAD
-Install `cmake` and `openssl` with your distro's package manager or download from their websites.
-=======
-Install `cmake` and `openssl` with your distro's package manager or download from their websites and you should be ready to compile the crate. On Debian and Ubuntu you will also need `build-essential`.
->>>>>>> 82f3eabf
+Install `cmake` and `openssl` with your distro's package manager or download from their websites. On Debian and Ubuntu you will also need `build-essential`.
 
 ## Using the library
 
