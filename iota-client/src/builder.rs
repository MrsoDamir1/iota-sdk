// Copyright 2020 IOTA Stiftung
// SPDX-License-Identifier: Apache-2.0

//! Builder of the Clinet Instnace

use crate::{
    client::{BrokerOptions, Client},
    error::*,
};

<<<<<<< HEAD
use reqwest::Url;
use tokio::{runtime::Runtime, sync::broadcast::channel};

use std::collections::HashSet;
use std::num::NonZeroU64;
use std::sync::{Arc, RwLock};
=======
use std::{
    collections::HashSet,
    iter::FromIterator,
    sync::{Arc, RwLock},
};
>>>>>>> 9d08da1d

/// Network of the Iota nodes belong to
#[derive(Serialize, Deserialize, Clone, Debug, PartialEq, Hash, Eq)]
pub enum Network {
    /// Mainnet
    Mainnet,
    /// Devnet
    Devnet,
    /// Comnet
    Comnet,
}

/// Builder to construct client instance with sensible default values
pub struct ClientBuilder {
    nodes: Vec<Url>,
    node_sync_interval: NonZeroU64,
    network: Network,
    quorum_size: u8,
    quorum_threshold: u8,
    broker_options: BrokerOptions,
}

impl Default for ClientBuilder {
    fn default() -> Self {
        Self {
            nodes: Vec::new(),
            node_sync_interval: NonZeroU64::new(60000).unwrap(),
            network: Network::Mainnet,
            quorum_size: 3,
            quorum_threshold: 50,
            broker_options: Default::default(),
        }
    }
}

impl ClientBuilder {
    /// Create an Iota client builder
    pub fn new() -> Self {
        Default::default()
    }

    /// Add a Iota node
    pub fn node(mut self, url: &str) -> Result<Self> {
        let url = Url::parse(url).map_err(|_| Error::UrlError)?;
        self.nodes.push(url);
        Ok(self)
    }

    /// Set the node sync interval
    pub fn node_sync_interval(mut self, node_sync_interval: NonZeroU64) -> Result<Self> {
        self.node_sync_interval = node_sync_interval;
        Ok(self)
    }

    /// Add a list of Iota nodes
    pub fn nodes(mut self, urls: &[&str]) -> Result<Self> {
        for url in urls {
            let url = Url::parse(url).map_err(|_| Error::UrlError)?;
            self.nodes.push(url);
        }
        Ok(self)
    }

    // TODO node pool

    /// Network of the Iota nodes belong to
    pub fn network(mut self, network: Network) -> Self {
        self.network = network;
        self
    }

    /// Quorum size defines how many of nodes will be queried at the same time to check for quorum
    pub fn quorum_size(mut self, size: u8) -> Self {
        self.quorum_size = size;
        self
    }

    /// The quorum threshold defines the minimum amount of nodes from the quorum pool that need to agree if we want to
    /// consider the result true. The default is 50 meaning at least 50% of the nodes need to agree. (so at least 2 out
    /// of 3 nodes when the quorum size is 3).
    pub fn quorum_threshold(mut self, threshold: u8) -> Self {
        self.quorum_threshold = threshold;
        self
    }

    /// Sets the MQTT broker options.
    pub fn broker_options(mut self, options: BrokerOptions) -> Self {
        self.broker_options = options;
        self
    }

    /// Build the Client instance.
    pub fn build(self) -> Result<Client> {
        if self.nodes.is_empty() {
            return Err(Error::MissingParameter(String::from("Iota node")));
        }

        let mwm = match self.network {
            Network::Mainnet => 14,
            Network::Comnet => 10,
            Network::Devnet => 9,
        };

        let quorum_size = match self.nodes.len() {
            1 => 1,
            _ => self.quorum_size,
        };

        let quorum_threshold = match self.quorum_threshold {
            100..=255 => 100,
            x => x,
        };

        let nodes = self.nodes;
        let node_sync_interval = self.node_sync_interval;

        let sync = Arc::new(RwLock::new(HashSet::new()));
        let sync_ = sync.clone();

        let (sync_kill_sender, sync_kill_receiver) = channel(1);

        let runtime = std::thread::spawn(move || {
            let mut runtime = Runtime::new().unwrap();
            runtime.block_on(Client::sync_nodes(&sync_, &nodes));
            Client::start_sync_process(
                &runtime,
                sync_,
                nodes,
                node_sync_interval,
                sync_kill_receiver,
            );
            runtime
        })
        .join()
        .expect("failed to init node syncing process");

        let client = Client {
            runtime: Some(runtime),
            sync,
            sync_kill_sender: Arc::new(sync_kill_sender),
            client: reqwest::Client::new(),
            mwm,
            quorum_size,
            quorum_threshold,
            mqtt_client: None,
            mqtt_topic_handlers: Default::default(),
            broker_options: self.broker_options,
        };

        Ok(client)
    }
}<|MERGE_RESOLUTION|>--- conflicted
+++ resolved
@@ -8,20 +8,14 @@
     error::*,
 };
 
-<<<<<<< HEAD
 use reqwest::Url;
 use tokio::{runtime::Runtime, sync::broadcast::channel};
 
-use std::collections::HashSet;
-use std::num::NonZeroU64;
-use std::sync::{Arc, RwLock};
-=======
 use std::{
     collections::HashSet,
-    iter::FromIterator,
+    num::NonZeroU64,
     sync::{Arc, RwLock},
 };
->>>>>>> 9d08da1d
 
 /// Network of the Iota nodes belong to
 #[derive(Serialize, Deserialize, Clone, Debug, PartialEq, Hash, Eq)]
@@ -146,13 +140,7 @@
         let runtime = std::thread::spawn(move || {
             let mut runtime = Runtime::new().unwrap();
             runtime.block_on(Client::sync_nodes(&sync_, &nodes));
-            Client::start_sync_process(
-                &runtime,
-                sync_,
-                nodes,
-                node_sync_interval,
-                sync_kill_receiver,
-            );
+            Client::start_sync_process(&runtime, sync_, nodes, node_sync_interval, sync_kill_receiver);
             runtime
         })
         .join()
