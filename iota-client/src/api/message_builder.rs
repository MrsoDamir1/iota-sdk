--- conflicted
+++ resolved
@@ -35,7 +35,6 @@
     internal: bool,
 }
 
-<<<<<<< HEAD
 #[derive(Debug, Clone)]
 struct OutputWrapper {
     output: OutputResponse,
@@ -46,10 +45,7 @@
     check_treshold: bool,
 }
 
-/// Builder of send API
-=======
 /// Builder of the message API
->>>>>>> a984e166
 pub struct ClientMessageBuilder<'a> {
     client: &'a Client,
     seed: Option<&'a Seed>,
