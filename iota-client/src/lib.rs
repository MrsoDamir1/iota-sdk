// Copyright 2020 IOTA Stiftung
// SPDX-License-Identifier: Apache-2.0

//! Provides access to the Iota Client API

#![deny(unused_extern_crates)]
#![warn(missing_docs, rust_2018_idioms, unreachable_pub)]

#[macro_use]
extern crate serde;

pub mod api;
pub mod builder;
pub mod client;
pub mod error;
pub mod node;

<<<<<<< HEAD
pub use bee_message;
pub use bee_signing_ext::{self, binary::BIP32Path, Seed};
=======
pub use bee_rest_api::{
    handlers::{balance_ed25519::BalanceForAddressResponse, output::OutputResponse},
    types::{AddressDto, OutputDto},
};
pub use bee_signing_ext::{binary::BIP32Path, Seed};
>>>>>>> 2f7a9e51
pub use builder::ClientBuilder;
pub use client::*;
pub use error::*;
#[cfg(feature = "mqtt")]
pub use node::Topic;
pub use reqwest::Url;

/// match a response with an expected status code or return the default error variant.
#[macro_export]
macro_rules! parse_response {
    ($response:ident, $expected_status:pat => $ok:block) => {{
        match $response.status().as_u16() {
            $expected_status => $ok,
            status => Err(Error::ResponseError(status, $response.text().await?)),
        }
    }};
}

/// gets the BIP32 account path from a given account_index/address_internal/address_index
#[macro_export]
macro_rules! account_path {
    ($account_index:expr) => {
        format!("m/44'/4218'/{}'", $account_index)
    };
}<|MERGE_RESOLUTION|>--- conflicted
+++ resolved
@@ -15,21 +15,11 @@
 pub mod error;
 pub mod node;
 
-<<<<<<< HEAD
-pub use bee_message;
-pub use bee_signing_ext::{self, binary::BIP32Path, Seed};
-=======
-pub use bee_rest_api::{
-    handlers::{balance_ed25519::BalanceForAddressResponse, output::OutputResponse},
-    types::{AddressDto, OutputDto},
-};
 pub use bee_signing_ext::{binary::BIP32Path, Seed};
->>>>>>> 2f7a9e51
 pub use builder::ClientBuilder;
 pub use client::*;
 pub use error::*;
 #[cfg(feature = "mqtt")]
-pub use node::Topic;
 pub use reqwest::Url;
 
 /// match a response with an expected status code or return the default error variant.
